--- conflicted
+++ resolved
@@ -66,9 +66,6 @@
 * Line.getPointA and Line.getPointB incorrectly set the values into the Vector2 (thanks @Tomas2h)
 * DynamicTilemapLayer now uses the ComputedSize component, which stops it breaking if you call `setDisplaySize` (thanks Babsobar)
 * StaticTilemapLayer now uses the ComputedSize component, which stops it breaking if you call `setDisplaySize` (thanks Babsobar)
-<<<<<<< HEAD
-* Fixed loading normals with multi image load (thanks @iamchristopher)
-=======
 * CanvasPool.first always returned `null`, and now returns the first available Canvas. Fix #3520 (thanks @mchiasson)
 * When starting a new Scene with an optional `data` argument it wouldn't get passed through if the Scene was not yet available (i.e. the game had not fully booted). The data is now passed to the Scene `init` and `create` methods and stored in the Scene Settings `data` property. Fix #3363 (thanks @pixelhijack)
 * Tween.restart handles removed tweens properly and reads them back into the active queue for the TweenManager (thanks @wtravO)
@@ -80,7 +77,7 @@
 * If `setInteractive` is called on a Game Object that fails to set a hit area, it will no longer try to assign `dropZone` to an undefined `input` property.
 * The Matter SetBody Component will no longer try to call `setOrigin` unless the Game Object has the origin component (which not all do, like Graphics and Container)
 * Matter Image and Matter Sprite didn't define a `destroy` method, causing an error when trying to destroy the parent Game Object. Fix #3516 (thanks @RollinSafary)
->>>>>>> 68d2526d
+* Fixed loading normals with multi image load (thanks @iamchristopher)
 
 ### Updates
 
