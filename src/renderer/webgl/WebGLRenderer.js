--- conflicted
+++ resolved
@@ -1,3448 +1,3 @@
-<<<<<<< HEAD
-/**
- * @author       Richard Davey <rich@photonstorm.com>
- * @author       Felipe Alfonso <@bitnenfer>
- * @copyright    2020 Photon Storm Ltd.
- * @license      {@link https://opensource.org/licenses/MIT|MIT License}
- */
-
-var BaseCamera = require('../../cameras/2d/BaseCamera');
-var CameraEvents = require('../../cameras/2d/events');
-var Class = require('../../utils/Class');
-var CONST = require('../../const');
-var GameEvents = require('../../core/events');
-var IsSizePowerOfTwo = require('../../math/pow2/IsSizePowerOfTwo');
-var NOOP = require('../../utils/NOOP');
-var ProjectOrtho = require('./mvp/ProjectOrtho');
-var ScaleEvents = require('../../scale/events');
-var SpliceOne = require('../../utils/array/SpliceOne');
-var TextureEvents = require('../../textures/events');
-var TransformMatrix = require('../../gameobjects/components/TransformMatrix');
-var Utils = require('./Utils');
-var WebGLSnapshot = require('../snapshot/WebGLSnapshot');
-
-//  Default Pipelines
-var BitmapMaskPipeline = require('./pipelines/BitmapMaskPipeline');
-var LightPipeline = require('./pipelines/LightPipeline');
-var MultiPipeline = require('./pipelines/MultiPipeline');
-var RopePipeline = require('./pipelines/RopePipeline');
-var SinglePipeline = require('./pipelines/SinglePipeline');
-
-/**
- * @callback WebGLContextCallback
- *
- * @param {Phaser.Renderer.WebGL.WebGLRenderer} renderer - The WebGL Renderer which owns the context.
- */
-
-/**
- * @classdesc
- * WebGLRenderer is a class that contains the needed functionality to keep the
- * WebGLRenderingContext state clean. The main idea of the WebGLRenderer is to keep track of
- * any context change that happens for WebGL rendering inside of Phaser. This means
- * if raw webgl functions are called outside the WebGLRenderer of the Phaser WebGL
- * rendering ecosystem they might pollute the current WebGLRenderingContext state producing
- * unexpected behavior. It's recommended that WebGL interaction is done through
- * WebGLRenderer and/or WebGLPipeline.
- *
- * @class WebGLRenderer
- * @memberof Phaser.Renderer.WebGL
- * @constructor
- * @since 3.0.0
- *
- * @param {Phaser.Game} game - The Game instance which owns this WebGL Renderer.
- */
-var WebGLRenderer = new Class({
-
-    initialize:
-
-    function WebGLRenderer (game)
-    {
-        var gameConfig = game.config;
-
-        var contextCreationConfig = {
-            alpha: gameConfig.transparent,
-            desynchronized: gameConfig.desynchronized,
-            depth: false,
-            antialias: gameConfig.antialiasGL,
-            premultipliedAlpha: gameConfig.premultipliedAlpha,
-            stencil: true,
-            failIfMajorPerformanceCaveat: gameConfig.failIfMajorPerformanceCaveat,
-            powerPreference: gameConfig.powerPreference
-        };
-
-        /**
-         * The local configuration settings of this WebGL Renderer.
-         *
-         * @name Phaser.Renderer.WebGL.WebGLRenderer#config
-         * @type {object}
-         * @since 3.0.0
-         */
-        this.config = {
-            clearBeforeRender: gameConfig.clearBeforeRender,
-            antialias: gameConfig.antialias,
-            backgroundColor: gameConfig.backgroundColor,
-            contextCreation: contextCreationConfig,
-            resolution: gameConfig.resolution,
-            roundPixels: gameConfig.roundPixels,
-            maxTextures: gameConfig.maxTextures,
-            maxTextureSize: gameConfig.maxTextureSize,
-            batchSize: gameConfig.batchSize,
-            maxLights: gameConfig.maxLights,
-            mipmapFilter: gameConfig.mipmapFilter
-        };
-
-        /**
-         * The Game instance which owns this WebGL Renderer.
-         *
-         * @name Phaser.Renderer.WebGL.WebGLRenderer#game
-         * @type {Phaser.Game}
-         * @since 3.0.0
-         */
-        this.game = game;
-
-        /**
-         * A constant which allows the renderer to be easily identified as a WebGL Renderer.
-         *
-         * @name Phaser.Renderer.WebGL.WebGLRenderer#type
-         * @type {integer}
-         * @since 3.0.0
-         */
-        this.type = CONST.WEBGL;
-
-        /**
-         * The width of the canvas being rendered to.
-         * This is populated in the onResize event handler.
-         *
-         * @name Phaser.Renderer.WebGL.WebGLRenderer#width
-         * @type {integer}
-         * @since 3.0.0
-         */
-        this.width = 0;
-
-        /**
-         * The height of the canvas being rendered to.
-         * This is populated in the onResize event handler.
-         *
-         * @name Phaser.Renderer.WebGL.WebGLRenderer#height
-         * @type {integer}
-         * @since 3.0.0
-         */
-        this.height = 0;
-
-        /**
-         * The canvas which this WebGL Renderer draws to.
-         *
-         * @name Phaser.Renderer.WebGL.WebGLRenderer#canvas
-         * @type {HTMLCanvasElement}
-         * @since 3.0.0
-         */
-        this.canvas = game.canvas;
-
-        /**
-         * An array of blend modes supported by the WebGL Renderer.
-         *
-         * This array includes the default blend modes as well as any custom blend modes added through {@link #addBlendMode}.
-         *
-         * @name Phaser.Renderer.WebGL.WebGLRenderer#blendModes
-         * @type {array}
-         * @default []
-         * @since 3.0.0
-         */
-        this.blendModes = [];
-
-        /**
-         * Keeps track of any WebGLTexture created with the current WebGLRenderingContext.
-         *
-         * @name Phaser.Renderer.WebGL.WebGLRenderer#nativeTextures
-         * @type {array}
-         * @default []
-         * @since 3.0.0
-         */
-        this.nativeTextures = [];
-
-        /**
-         * This property is set to `true` if the WebGL context of the renderer is lost.
-         *
-         * @name Phaser.Renderer.WebGL.WebGLRenderer#contextLost
-         * @type {boolean}
-         * @default false
-         * @since 3.0.0
-         */
-        this.contextLost = false;
-
-        /**
-         * This object will store all pipelines created through addPipeline
-         *
-         * @name Phaser.Renderer.WebGL.WebGLRenderer#pipelines
-         * @type {object}
-         * @default null
-         * @since 3.0.0
-         */
-        this.pipelines = null;
-
-        /**
-         * Details about the currently scheduled snapshot.
-         *
-         * If a non-null `callback` is set in this object, a snapshot of the canvas will be taken after the current frame is fully rendered.
-         *
-         * @name Phaser.Renderer.WebGL.WebGLRenderer#snapshotState
-         * @type {Phaser.Types.Renderer.Snapshot.SnapshotState}
-         * @since 3.0.0
-         */
-        this.snapshotState = {
-            x: 0,
-            y: 0,
-            width: 1,
-            height: 1,
-            getPixel: false,
-            callback: null,
-            type: 'image/png',
-            encoder: 0.92,
-            isFramebuffer: false,
-            bufferWidth: 0,
-            bufferHeight: 0
-        };
-
-        // Internal Renderer State (Textures, Framebuffers, Pipelines, Buffers, etc)
-
-        /**
-         * Cached value for the last texture unit that was used.
-         *
-         * @name Phaser.Renderer.WebGL.WebGLRenderer#currentActiveTexture
-         * @type {integer}
-         * @since 3.1.0
-         */
-        this.currentActiveTexture = 0;
-
-        /**
-         * Contains the current starting active texture unit.
-         * This value is constantly updated and should be treated as read-only by your code.
-         *
-         * @name Phaser.Renderer.WebGL.WebGLRenderer#startActiveTexture
-         * @type {integer}
-         * @since 3.50.0
-         */
-        this.startActiveTexture = 0;
-
-        /**
-         * The maximum number of textures the GPU can handle. The minimum under the WebGL1 spec is 8.
-         * This is set via the Game Config `maxTextures` property and should never be changed after boot.
-         *
-         * @name Phaser.Renderer.WebGL.WebGLRenderer#maxTextures
-         * @type {integer}
-         * @since 3.50.0
-         */
-        this.maxTextures = 0;
-
-        /**
-         * An array of the available WebGL texture units, used to populate the uSampler uniforms.
-         *
-         * This array is populated during the init phase and should never be changed after boot.
-         *
-         * @name Phaser.Renderer.WebGL.WebGLRenderer#textureIndexes
-         * @type {array}
-         * @since 3.50.0
-         */
-        this.textureIndexes;
-
-        /**
-         * An array of default temporary WebGL Textures.
-         *
-         * This array is populated during the init phase and should never be changed after boot.
-         *
-         * @name Phaser.Renderer.WebGL.WebGLRenderer#tempTextures
-         * @type {array}
-         * @since 3.50.0
-         */
-        this.tempTextures;
-
-        /**
-         * The currently bound texture at texture unit zero, if any.
-         *
-         * @name Phaser.Renderer.WebGL.WebGLRenderer#textureZero
-         * @type {?WebGLTexture}
-         * @since 3.50.0
-         */
-        this.textureZero;
-
-        /**
-         * The currently bound normal map texture at texture unit one, if any.
-         *
-         * @name Phaser.Renderer.WebGL.WebGLRenderer#normalTexture
-         * @type {?WebGLTexture}
-         * @since 3.50.0
-         */
-        this.normalTexture;
-
-        /**
-         * Current framebuffer in use.
-         *
-         * @name Phaser.Renderer.WebGL.WebGLRenderer#currentFramebuffer
-         * @type {WebGLFramebuffer}
-         * @default null
-         * @since 3.0.0
-         */
-        this.currentFramebuffer = null;
-
-        /**
-         * Current WebGLPipeline in use.
-         *
-         * @name Phaser.Renderer.WebGL.WebGLRenderer#currentPipeline
-         * @type {Phaser.Renderer.WebGL.WebGLPipeline}
-         * @default null
-         * @since 3.0.0
-         */
-        this.currentPipeline = null;
-
-        /**
-         * The previous WebGLPipeline in use.
-         * This is set when `clearPipeline` is called and restored in `rebindPipeline` if none is given.
-         *
-         * @name Phaser.Renderer.WebGL.WebGLRenderer#previousPipeline
-         * @type {Phaser.Renderer.WebGL.WebGLPipeline}
-         * @default null
-         * @since 3.50.0
-         */
-        this.previousPipeline = null;
-
-        /**
-         * Current WebGLProgram in use.
-         *
-         * @name Phaser.Renderer.WebGL.WebGLRenderer#currentProgram
-         * @type {WebGLProgram}
-         * @default null
-         * @since 3.0.0
-         */
-        this.currentProgram = null;
-
-        /**
-         * Current WebGLBuffer (Vertex buffer) in use
-         *
-         * @name Phaser.Renderer.WebGL.WebGLRenderer#currentVertexBuffer
-         * @type {WebGLBuffer}
-         * @default null
-         * @since 3.0.0
-         */
-        this.currentVertexBuffer = null;
-
-        /**
-         * Current WebGLBuffer (Index buffer) in use
-         *
-         * @name Phaser.Renderer.WebGL.WebGLRenderer#currentIndexBuffer
-         * @type {WebGLBuffer}
-         * @default null
-         * @since 3.0.0
-         */
-        this.currentIndexBuffer = null;
-
-        /**
-         * Current blend mode in use
-         *
-         * @name Phaser.Renderer.WebGL.WebGLRenderer#currentBlendMode
-         * @type {integer}
-         * @since 3.0.0
-         */
-        this.currentBlendMode = Infinity;
-
-        /**
-         * Indicates if the the scissor state is enabled in WebGLRenderingContext
-         *
-         * @name Phaser.Renderer.WebGL.WebGLRenderer#currentScissorEnabled
-         * @type {boolean}
-         * @default false
-         * @since 3.0.0
-         */
-        this.currentScissorEnabled = false;
-
-        /**
-         * Stores the current scissor data
-         *
-         * @name Phaser.Renderer.WebGL.WebGLRenderer#currentScissor
-         * @type {Uint32Array}
-         * @since 3.0.0
-         */
-        this.currentScissor = null;
-
-        /**
-         * Stack of scissor data
-         *
-         * @name Phaser.Renderer.WebGL.WebGLRenderer#scissorStack
-         * @type {Uint32Array}
-         * @since 3.0.0
-         */
-        this.scissorStack = [];
-
-        /**
-         * The handler to invoke when the context is lost.
-         * This should not be changed and is set in the boot method.
-         *
-         * @name Phaser.Renderer.WebGL.WebGLRenderer#contextLostHandler
-         * @type {function}
-         * @since 3.19.0
-         */
-        this.contextLostHandler = NOOP;
-
-        /**
-         * The handler to invoke when the context is restored.
-         * This should not be changed and is set in the boot method.
-         *
-         * @name Phaser.Renderer.WebGL.WebGLRenderer#contextRestoredHandler
-         * @type {function}
-         * @since 3.19.0
-         */
-        this.contextRestoredHandler = NOOP;
-
-        /**
-         * The underlying WebGL context of the renderer.
-         *
-         * @name Phaser.Renderer.WebGL.WebGLRenderer#gl
-         * @type {WebGLRenderingContext}
-         * @default null
-         * @since 3.0.0
-         */
-        this.gl = null;
-
-        /**
-         * Array of strings that indicate which WebGL extensions are supported by the browser
-         *
-         * @name Phaser.Renderer.WebGL.WebGLRenderer#supportedExtensions
-         * @type {object}
-         * @default null
-         * @since 3.0.0
-         */
-        this.supportedExtensions = null;
-
-        /**
-         * Extensions loaded into the current context
-         *
-         * @name Phaser.Renderer.WebGL.WebGLRenderer#extensions
-         * @type {object}
-         * @default {}
-         * @since 3.0.0
-         */
-        this.extensions = {};
-
-        /**
-         * Stores the current WebGL component formats for further use
-         *
-         * @name Phaser.Renderer.WebGL.WebGLRenderer#glFormats
-         * @type {array}
-         * @default []
-         * @since 3.2.0
-         */
-        this.glFormats = [];
-
-        /**
-         * Stores the supported WebGL texture compression formats.
-         *
-         * @name Phaser.Renderer.WebGL.WebGLRenderer#compression
-         * @type {array}
-         * @since 3.8.0
-         */
-        this.compression = {
-            ETC1: false,
-            PVRTC: false,
-            S3TC: false
-        };
-
-        /**
-         * Cached drawing buffer height to reduce gl calls.
-         *
-         * @name Phaser.Renderer.WebGL.WebGLRenderer#drawingBufferHeight
-         * @type {number}
-         * @readonly
-         * @since 3.11.0
-         */
-        this.drawingBufferHeight = 0;
-
-        /**
-         * A blank 32x32 transparent texture, as used by the Graphics system where needed.
-         * This is set in the `boot` method.
-         *
-         * @name Phaser.Renderer.WebGL.WebGLRenderer#blankTexture
-         * @type {WebGLTexture}
-         * @readonly
-         * @since 3.12.0
-         */
-        this.blankTexture = null;
-
-        /**
-         * A default Camera used in calls when no other camera has been provided.
-         *
-         * @name Phaser.Renderer.WebGL.WebGLRenderer#defaultCamera
-         * @type {Phaser.Cameras.Scene2D.BaseCamera}
-         * @since 3.12.0
-         */
-        this.defaultCamera = new BaseCamera(0, 0, 0, 0);
-
-        /**
-         * A temporary Transform Matrix, re-used internally during batching.
-         *
-         * @name Phaser.Renderer.WebGL.WebGLRenderer#_tempMatrix1
-         * @private
-         * @type {Phaser.GameObjects.Components.TransformMatrix}
-         * @since 3.12.0
-         */
-        this._tempMatrix1 = new TransformMatrix();
-
-        /**
-         * A temporary Transform Matrix, re-used internally during batching.
-         *
-         * @name Phaser.Renderer.WebGL.WebGLRenderer#_tempMatrix2
-         * @private
-         * @type {Phaser.GameObjects.Components.TransformMatrix}
-         * @since 3.12.0
-         */
-        this._tempMatrix2 = new TransformMatrix();
-
-        /**
-         * A temporary Transform Matrix, re-used internally during batching.
-         *
-         * @name Phaser.Renderer.WebGL.WebGLRenderer#_tempMatrix3
-         * @private
-         * @type {Phaser.GameObjects.Components.TransformMatrix}
-         * @since 3.12.0
-         */
-        this._tempMatrix3 = new TransformMatrix();
-
-        /**
-         * A temporary Transform Matrix, re-used internally during batching.
-         *
-         * @name Phaser.Renderer.WebGL.WebGLRenderer#_tempMatrix4
-         * @private
-         * @type {Phaser.GameObjects.Components.TransformMatrix}
-         * @since 3.12.0
-         */
-        this._tempMatrix4 = new TransformMatrix();
-
-        /**
-         * The total number of masks currently stacked.
-         *
-         * @name Phaser.Renderer.WebGL.WebGLRenderer#maskCount
-         * @type {integer}
-         * @since 3.17.0
-         */
-        this.maskCount = 0;
-
-        /**
-         * The mask stack.
-         *
-         * @name Phaser.Renderer.WebGL.WebGLRenderer#maskStack
-         * @type {Phaser.Display.Masks.GeometryMask[]}
-         * @since 3.17.0
-         */
-        this.maskStack = [];
-
-        /**
-         * Internal property that tracks the currently set mask.
-         *
-         * @name Phaser.Renderer.WebGL.WebGLRenderer#currentMask
-         * @type {any}
-         * @since 3.17.0
-         */
-        this.currentMask = { mask: null, camera: null };
-
-        /**
-         * Internal property that tracks the currently set camera mask.
-         *
-         * @name Phaser.Renderer.WebGL.WebGLRenderer#currentCameraMask
-         * @type {any}
-         * @since 3.17.0
-         */
-        this.currentCameraMask = { mask: null, camera: null };
-
-        /**
-         * Internal gl function mapping for uniform look-up.
-         * https://developer.mozilla.org/en-US/docs/Web/API/WebGLRenderingContext/uniform
-         *
-         * @name Phaser.Renderer.WebGL.WebGLRenderer#glFuncMap
-         * @type {any}
-         * @since 3.17.0
-         */
-        this.glFuncMap = null;
-
-        /**
-         * The `type` of the Game Object being currently rendered.
-         * This can be used by advanced render functions for batching look-ahead.
-         *
-         * @name Phaser.Renderer.WebGL.WebGLRenderer#currentType
-         * @type {string}
-         * @since 3.19.0
-         */
-        this.currentType = '';
-
-        /**
-         * Is the `type` of the Game Object being currently rendered different than the
-         * type of the object before it in the display list? I.e. it's a 'new' type.
-         *
-         * @name Phaser.Renderer.WebGL.WebGLRenderer#newType
-         * @type {boolean}
-         * @since 3.19.0
-         */
-        this.newType = false;
-
-        /**
-         * Does the `type` of the next Game Object in the display list match that
-         * of the object being currently rendered?
-         *
-         * @name Phaser.Renderer.WebGL.WebGLRenderer#nextTypeMatch
-         * @type {boolean}
-         * @since 3.19.0
-         */
-        this.nextTypeMatch = false;
-
-        /**
-         * Is the Game Object being currently rendered the final one in the list?
-         *
-         * @name Phaser.Renderer.WebGL.WebGLRenderer#finalType
-         * @type {boolean}
-         * @since 3.50.0
-         */
-        this.finalType = false;
-
-        /**
-         * The mipmap magFilter to be used when creating textures.
-         *
-         * You can specify this as a string in the game config, i.e.:
-         *
-         * `renderer: { mipmapFilter: 'NEAREST_MIPMAP_LINEAR' }`
-         *
-         * The 6 options for WebGL1 are, in order from least to most computationally expensive:
-         *
-         * NEAREST (for pixel art)
-         * LINEAR (the default)
-         * NEAREST_MIPMAP_NEAREST
-         * LINEAR_MIPMAP_NEAREST
-         * NEAREST_MIPMAP_LINEAR
-         * LINEAR_MIPMAP_LINEAR
-         *
-         * Mipmaps only work with textures that are fully power-of-two in size.
-         *
-         * For more details see https://webglfundamentals.org/webgl/lessons/webgl-3d-textures.html
-         *
-         * @name Phaser.Renderer.WebGL.WebGLRenderer#mipmapFilter
-         * @type {GLenum}
-         * @since 3.21.0
-         */
-        this.mipmapFilter = null;
-
-        /**
-         * The number of times the renderer had to flush this frame, due to running out of texture units.
-         *
-         * @name Phaser.Renderer.WebGL.WebGLRenderer#textureFlush
-         * @type {number}
-         * @since 3.50.0
-         */
-        this.textureFlush = 0;
-
-        this.init(this.config);
-    },
-
-    /**
-     * Creates a new WebGLRenderingContext and initializes all internal state.
-     *
-     * @method Phaser.Renderer.WebGL.WebGLRenderer#init
-     * @since 3.0.0
-     *
-     * @param {object} config - The configuration object for the renderer.
-     *
-     * @return {this} This WebGLRenderer instance.
-     */
-    init: function (config)
-    {
-        var gl;
-        var game = this.game;
-        var canvas = this.canvas;
-        var clearColor = config.backgroundColor;
-
-        //  Did they provide their own context?
-        if (game.config.context)
-        {
-            gl = game.config.context;
-        }
-        else
-        {
-            gl = canvas.getContext('webgl', config.contextCreation) || canvas.getContext('experimental-webgl', config.contextCreation);
-        }
-
-        if (!gl || gl.isContextLost())
-        {
-            this.contextLost = true;
-
-            throw new Error('WebGL unsupported');
-        }
-
-        this.gl = gl;
-
-        var _this = this;
-
-        this.contextLostHandler = function (event)
-        {
-            _this.contextLost = true;
-
-            _this.game.events.emit(GameEvents.CONTEXT_LOST, _this);
-
-            event.preventDefault();
-        };
-
-        this.contextRestoredHandler = function ()
-        {
-            _this.contextLost = false;
-
-            _this.init(_this.config);
-
-            _this.game.events.emit(GameEvents.CONTEXT_RESTORED, _this);
-        };
-
-        canvas.addEventListener('webglcontextlost', this.contextLostHandler, false);
-        canvas.addEventListener('webglcontextrestored', this.contextRestoredHandler, false);
-
-        //  Set it back into the Game, so developers can access it from there too
-        game.context = gl;
-
-        for (var i = 0; i <= 27; i++)
-        {
-            this.blendModes.push({ func: [ gl.ONE, gl.ONE_MINUS_SRC_ALPHA ], equation: gl.FUNC_ADD });
-        }
-
-        //  ADD
-        this.blendModes[1].func = [ gl.ONE, gl.DST_ALPHA ];
-
-        //  MULTIPLY
-        this.blendModes[2].func = [ gl.DST_COLOR, gl.ONE_MINUS_SRC_ALPHA ];
-
-        //  SCREEN
-        this.blendModes[3].func = [ gl.ONE, gl.ONE_MINUS_SRC_COLOR ];
-
-        //  ERASE
-        this.blendModes[17] = { func: [ gl.ZERO, gl.ONE_MINUS_SRC_ALPHA ], equation: gl.FUNC_REVERSE_SUBTRACT };
-
-        this.glFormats[0] = gl.BYTE;
-        this.glFormats[1] = gl.SHORT;
-        this.glFormats[2] = gl.UNSIGNED_BYTE;
-        this.glFormats[3] = gl.UNSIGNED_SHORT;
-        this.glFormats[4] = gl.FLOAT;
-
-        //  Set the gl function map
-        this.glFuncMap = {
-
-            mat2: { func: gl.uniformMatrix2fv, length: 1, matrix: true },
-            mat3: { func: gl.uniformMatrix3fv, length: 1, matrix: true },
-            mat4: { func: gl.uniformMatrix4fv, length: 1, matrix: true },
-
-            '1f': { func: gl.uniform1f, length: 1 },
-            '1fv': { func: gl.uniform1fv, length: 1 },
-            '1i': { func: gl.uniform1i, length: 1 },
-            '1iv': { func: gl.uniform1iv, length: 1 },
-
-            '2f': { func: gl.uniform2f, length: 2 },
-            '2fv': { func: gl.uniform2fv, length: 1 },
-            '2i': { func: gl.uniform2i, length: 2 },
-            '2iv': { func: gl.uniform2iv, length: 1 },
-
-            '3f': { func: gl.uniform3f, length: 3 },
-            '3fv': { func: gl.uniform3fv, length: 1 },
-            '3i': { func: gl.uniform3i, length: 3 },
-            '3iv': { func: gl.uniform3iv, length: 1 },
-
-            '4f': { func: gl.uniform4f, length: 4 },
-            '4fv': { func: gl.uniform4fv, length: 1 },
-            '4i': { func: gl.uniform4i, length: 4 },
-            '4iv': { func: gl.uniform4iv, length: 1 }
-
-        };
-
-        // Load supported extensions
-        var exts = gl.getSupportedExtensions();
-
-        if (!config.maxTextures || config.maxTextures === -1)
-        {
-            config.maxTextures = gl.getParameter(gl.MAX_TEXTURE_IMAGE_UNITS);
-        }
-
-        var extString = 'WEBGL_compressed_texture_';
-        var wkExtString = 'WEBKIT_' + extString;
-
-        this.compression.ETC1 = gl.getExtension(extString + 'etc1') || gl.getExtension(wkExtString + 'etc1');
-        this.compression.PVRTC = gl.getExtension(extString + 'pvrtc') || gl.getExtension(wkExtString + 'pvrtc');
-        this.compression.S3TC = gl.getExtension(extString + 's3tc') || gl.getExtension(wkExtString + 's3tc');
-
-        this.supportedExtensions = exts;
-
-        //  Setup initial WebGL state
-        gl.disable(gl.DEPTH_TEST);
-        gl.disable(gl.CULL_FACE);
-
-        gl.enable(gl.BLEND);
-
-        gl.clearColor(clearColor.redGL, clearColor.greenGL, clearColor.blueGL, clearColor.alphaGL);
-
-        //  Mipmaps
-        this.mipmapFilter = gl[config.mipmapFilter];
-
-        //  Check maximum supported textures
-        this.maxTextures = Utils.checkShaderMax(gl, config.maxTextures);
-
-        this.textureIndexes = [];
-
-        //  Create temporary WebGL textures
-        var tempTextures = this.tempTextures;
-
-        if (Array.isArray(tempTextures))
-        {
-            for (var t = 0; i < this.maxTextures; t++)
-            {
-                gl.deleteTexture(tempTextures[t]);
-            }
-        }
-        else
-        {
-            tempTextures = new Array(this.maxTextures);
-        }
-
-        //  Create temp textures to stop WebGL errors on mac os
-        for (var index = 0; index < this.maxTextures; index++)
-        {
-            var tempTexture = gl.createTexture();
-
-            gl.activeTexture(gl.TEXTURE0 + index);
-
-            gl.bindTexture(gl.TEXTURE_2D, tempTexture);
-
-            gl.texImage2D(gl.TEXTURE_2D, 0, gl.RGBA, 1, 1, 0, gl.RGBA, gl.UNSIGNED_BYTE, new Uint8Array([ 255, 255, 255, 255 ]));
-
-            tempTextures[index] = tempTexture;
-
-            this.textureIndexes.push(index);
-        }
-
-        this.tempTextures = tempTextures;
-
-        //  Reset to texture 1 (texture zero is reserved for framebuffers)
-        this.currentActiveTexture = 1;
-        this.startActiveTexture++;
-        gl.activeTexture(gl.TEXTURE1);
-
-        // Clear previous pipelines and reload default ones
-        this.pipelines = {};
-
-        this.setBlendMode(CONST.BlendModes.NORMAL);
-
-        game.textures.once(TextureEvents.READY, this.boot, this);
-
-        return this;
-    },
-
-    /**
-     * Internal boot handler. Calls 'boot' on each pipeline.
-     *
-     * @method Phaser.Renderer.WebGL.WebGLRenderer#boot
-     * @private
-     * @since 3.11.0
-     */
-    boot: function ()
-    {
-        var game = this.game;
-
-        var multi = this.addPipeline('MultiPipeline', new MultiPipeline({ game: game }));
-
-        this.addPipeline('SinglePipeline', new SinglePipeline({ game: game }));
-        this.addPipeline('RopePipeline', new RopePipeline({ game: game }));
-        this.addPipeline('BitmapMaskPipeline', new BitmapMaskPipeline({ game: game }));
-        this.addPipeline('Light2D', new LightPipeline({ game: game }));
-
-        var blank = game.textures.getFrame('__DEFAULT');
-
-        multi.currentFrame = blank;
-
-        this.blankTexture = blank;
-
-        var gl = this.gl;
-
-        gl.bindFramebuffer(gl.FRAMEBUFFER, null);
-
-        gl.enable(gl.SCISSOR_TEST);
-
-        this.setPipeline(multi);
-
-        game.scale.on(ScaleEvents.RESIZE, this.onResize, this);
-
-        var baseSize = game.scale.baseSize;
-
-        this.resize(baseSize.width, baseSize.height, game.scale.resolution);
-    },
-
-    /**
-     * The event handler that manages the `resize` event dispatched by the Scale Manager.
-     *
-     * @method Phaser.Renderer.WebGL.WebGLRenderer#onResize
-     * @since 3.16.0
-     *
-     * @param {Phaser.Structs.Size} gameSize - The default Game Size object. This is the un-modified game dimensions.
-     * @param {Phaser.Structs.Size} baseSize - The base Size object. The game dimensions multiplied by the resolution. The canvas width / height values match this.
-     * @param {Phaser.Structs.Size} displaySize - The display Size object. The size of the canvas style width / height attributes.
-     * @param {number} [resolution] - The Scale Manager resolution setting.
-     */
-    onResize: function (gameSize, baseSize, displaySize, resolution)
-    {
-        //  Has the underlying canvas size changed?
-        if (baseSize.width !== this.width || baseSize.height !== this.height || resolution !== this.resolution)
-        {
-            this.resize(baseSize.width, baseSize.height, resolution);
-        }
-    },
-
-    /**
-     * Resizes the drawing buffer to match that required by the Scale Manager.
-     *
-     * @method Phaser.Renderer.WebGL.WebGLRenderer#resize
-     * @since 3.0.0
-     *
-     * @param {number} [width] - The new width of the renderer.
-     * @param {number} [height] - The new height of the renderer.
-     * @param {number} [resolution] - The new resolution of the renderer.
-     *
-     * @return {this} This WebGLRenderer instance.
-     */
-    resize: function (width, height, resolution)
-    {
-        var gl = this.gl;
-        var pipelines = this.pipelines;
-
-        this.width = width;
-        this.height = height;
-        this.resolution = resolution;
-
-        gl.viewport(0, 0, width, height);
-
-        //  Update all registered pipelines
-        for (var pipelineName in pipelines)
-        {
-            pipelines[pipelineName].resize(width, height, resolution);
-        }
-
-        this.drawingBufferHeight = gl.drawingBufferHeight;
-
-        gl.scissor(0, (gl.drawingBufferHeight - height), width, height);
-
-        this.defaultCamera.setSize(width, height);
-
-        return this;
-    },
-
-    /**
-     * Checks if a WebGL extension is supported
-     *
-     * @method Phaser.Renderer.WebGL.WebGLRenderer#hasExtension
-     * @since 3.0.0
-     *
-     * @param {string} extensionName - Name of the WebGL extension
-     *
-     * @return {boolean} `true` if the extension is supported, otherwise `false`.
-     */
-    hasExtension: function (extensionName)
-    {
-        return this.supportedExtensions ? this.supportedExtensions.indexOf(extensionName) : false;
-    },
-
-    /**
-     * Loads a WebGL extension
-     *
-     * @method Phaser.Renderer.WebGL.WebGLRenderer#getExtension
-     * @since 3.0.0
-     *
-     * @param {string} extensionName - The name of the extension to load.
-     *
-     * @return {object} WebGL extension if the extension is supported
-     */
-    getExtension: function (extensionName)
-    {
-        if (!this.hasExtension(extensionName)) { return null; }
-
-        if (!(extensionName in this.extensions))
-        {
-            this.extensions[extensionName] = this.gl.getExtension(extensionName);
-        }
-
-        return this.extensions[extensionName];
-    },
-
-    /**
-     * Flushes the current pipeline if the pipeline is bound
-     *
-     * @method Phaser.Renderer.WebGL.WebGLRenderer#flush
-     * @since 3.0.0
-     */
-    flush: function ()
-    {
-        if (this.currentPipeline)
-        {
-            this.currentPipeline.flush();
-        }
-    },
-
-    /**
-     * Checks if a pipeline is present in the current WebGLRenderer
-     *
-     * @method Phaser.Renderer.WebGL.WebGLRenderer#hasPipeline
-     * @since 3.0.0
-     *
-     * @param {string} pipelineName - The name of the pipeline.
-     *
-     * @return {boolean} `true` if the given pipeline is loaded, otherwise `false`.
-     */
-    hasPipeline: function (pipelineName)
-    {
-        return (pipelineName in this.pipelines);
-    },
-
-    /**
-     * Returns the pipeline by name if the pipeline exists
-     *
-     * @method Phaser.Renderer.WebGL.WebGLRenderer#getPipeline
-     * @since 3.0.0
-     *
-     * @param {string} pipelineName - The name of the pipeline.
-     *
-     * @return {Phaser.Renderer.WebGL.WebGLPipeline} The pipeline instance, or `null` if not found.
-     */
-    getPipeline: function (pipelineName)
-    {
-        return (this.hasPipeline(pipelineName)) ? this.pipelines[pipelineName] : null;
-    },
-
-    /**
-     * Removes a pipeline by name.
-     *
-     * @method Phaser.Renderer.WebGL.WebGLRenderer#removePipeline
-     * @since 3.0.0
-     *
-     * @param {string} pipelineName - The name of the pipeline to be removed.
-     *
-     * @return {this} This WebGLRenderer instance.
-     */
-    removePipeline: function (pipelineName)
-    {
-        delete this.pipelines[pipelineName];
-
-        return this;
-    },
-
-    /**
-     * Adds a pipeline instance into the collection of pipelines
-     *
-     * @method Phaser.Renderer.WebGL.WebGLRenderer#addPipeline
-     * @since 3.0.0
-     *
-     * @param {string} pipelineName - A unique string-based key for the pipeline.
-     * @param {Phaser.Renderer.WebGL.WebGLPipeline} pipelineInstance - A pipeline instance which must extend WebGLPipeline.
-     *
-     * @return {Phaser.Renderer.WebGL.WebGLPipeline} The pipeline instance that was passed.
-     */
-    addPipeline: function (pipelineName, pipelineInstance)
-    {
-        if (!this.hasPipeline(pipelineName))
-        {
-            this.pipelines[pipelineName] = pipelineInstance;
-        }
-        else
-        {
-            console.warn('Pipeline exists: ' + pipelineName);
-        }
-
-        pipelineInstance.name = pipelineName;
-
-        if (!pipelineInstance.hasBooted)
-        {
-            pipelineInstance.boot();
-        }
-
-        this.pipelines[pipelineName].resize(this.width, this.height, this.config.resolution);
-
-        return pipelineInstance;
-    },
-
-    /**
-     * Pushes a new scissor state. This is used to set nested scissor states.
-     *
-     * @method Phaser.Renderer.WebGL.WebGLRenderer#pushScissor
-     * @since 3.0.0
-     *
-     * @param {integer} x - The x position of the scissor.
-     * @param {integer} y - The y position of the scissor.
-     * @param {integer} width - The width of the scissor.
-     * @param {integer} height - The height of the scissor.
-     * @param {integer} [drawingBufferHeight] - Optional drawingBufferHeight override value.
-     *
-     * @return {integer[]} An array containing the scissor values.
-     */
-    pushScissor: function (x, y, width, height, drawingBufferHeight)
-    {
-        if (drawingBufferHeight === undefined) { drawingBufferHeight = this.drawingBufferHeight; }
-
-        var scissorStack = this.scissorStack;
-
-        var scissor = [ x, y, width, height ];
-
-        scissorStack.push(scissor);
-
-        this.setScissor(x, y, width, height, drawingBufferHeight);
-
-        this.currentScissor = scissor;
-
-        return scissor;
-    },
-
-    /**
-     * Sets the current scissor state.
-     *
-     * @method Phaser.Renderer.WebGL.WebGLRenderer#setScissor
-     * @since 3.0.0
-     *
-     * @param {integer} x - The x position of the scissor.
-     * @param {integer} y - The y position of the scissor.
-     * @param {integer} width - The width of the scissor.
-     * @param {integer} height - The height of the scissor.
-     * @param {integer} [drawingBufferHeight] - Optional drawingBufferHeight override value.
-     */
-    setScissor: function (x, y, width, height, drawingBufferHeight)
-    {
-        if (drawingBufferHeight === undefined) { drawingBufferHeight = this.drawingBufferHeight; }
-
-        var gl = this.gl;
-
-        var current = this.currentScissor;
-
-        var setScissor = (width > 0 && height > 0);
-
-        if (current && setScissor)
-        {
-            var cx = current[0];
-            var cy = current[1];
-            var cw = current[2];
-            var ch = current[3];
-
-            setScissor = (cx !== x || cy !== y || cw !== width || ch !== height);
-        }
-
-        if (setScissor)
-        {
-            this.flush();
-
-            // https://developer.mozilla.org/en-US/docs/Web/API/WebGLRenderingContext/scissor
-            gl.scissor(x, (drawingBufferHeight - y - height), width, height);
-        }
-    },
-
-    /**
-     * Pops the last scissor state and sets it.
-     *
-     * @method Phaser.Renderer.WebGL.WebGLRenderer#popScissor
-     * @since 3.0.0
-     */
-    popScissor: function ()
-    {
-        var scissorStack = this.scissorStack;
-
-        //  Remove the current scissor
-        scissorStack.pop();
-
-        //  Reset the previous scissor
-        var scissor = scissorStack[scissorStack.length - 1];
-
-        if (scissor)
-        {
-            this.setScissor(scissor[0], scissor[1], scissor[2], scissor[3]);
-        }
-
-        this.currentScissor = scissor;
-    },
-
-    /**
-     * Binds a WebGLPipeline and sets it as the current pipeline to be used.
-     *
-     * @method Phaser.Renderer.WebGL.WebGLRenderer#setPipeline
-     * @since 3.0.0
-     *
-     * @param {Phaser.Renderer.WebGL.WebGLPipeline} pipelineInstance - The pipeline instance to be activated.
-     * @param {Phaser.GameObjects.GameObject} [gameObject] - The Game Object that invoked this pipeline, if any.
-     *
-     * @return {Phaser.Renderer.WebGL.WebGLPipeline} The pipeline that was activated.
-     */
-    setPipeline: function (pipelineInstance, gameObject)
-    {
-        var current = this.currentPipeline;
-
-        if (current !== pipelineInstance || current.vertexBuffer !== this.currentVertexBuffer || current.program !== this.currentProgram)
-        {
-            this.resetTextures();
-            this.currentPipeline = pipelineInstance;
-            this.currentPipeline.bind();
-        }
-
-        this.currentPipeline.onBind(gameObject);
-
-        return this.currentPipeline;
-    },
-
-    /**
-     * Is there an active stencil mask?
-     *
-     * @method Phaser.Renderer.WebGL.WebGLRenderer#hasActiveStencilMask
-     * @since 3.17.0
-     *
-     * @return {boolean} `true` if there is an active stencil mask, otherwise `false`.
-     */
-    hasActiveStencilMask: function ()
-    {
-        var mask = this.currentMask.mask;
-        var camMask = this.currentCameraMask.mask;
-
-        return ((mask && mask.isStencil) || (camMask && camMask.isStencil));
-    },
-
-    /**
-     * Use this to reset the gl context to the state that Phaser requires to continue rendering.
-     * Calling this will:
-     *
-     * * Disable `DEPTH_TEST`, `CULL_FACE` and `STENCIL_TEST`.
-     * * Clear the depth buffer and stencil buffers.
-     * * Reset the viewport size.
-     * * Reset the blend mode.
-     * * Bind a blank texture as the active texture on texture unit zero.
-     * * Rebinds the given pipeline instance.
-     *
-     * You should call this having previously called `clearPipeline` and then wishing to return
-     * control to Phaser again.
-     *
-     * @method Phaser.Renderer.WebGL.WebGLRenderer#rebindPipeline
-     * @since 3.16.0
-     *
-     * @param {Phaser.Renderer.WebGL.WebGLPipeline} [pipelineInstance] - The pipeline instance to be activated.
-     */
-    rebindPipeline: function (pipelineInstance)
-    {
-        if (pipelineInstance === undefined && this.previousPipeline)
-        {
-            pipelineInstance = this.previousPipeline;
-        }
-
-        if (!pipelineInstance)
-        {
-            return;
-        }
-
-        var gl = this.gl;
-
-        gl.disable(gl.DEPTH_TEST);
-        gl.disable(gl.CULL_FACE);
-
-        if (this.hasActiveStencilMask())
-        {
-            gl.clear(gl.DEPTH_BUFFER_BIT);
-        }
-        else
-        {
-            //  If there wasn't a stencil mask set before this call, we can disable it safely
-            gl.disable(gl.STENCIL_TEST);
-            gl.clear(gl.DEPTH_BUFFER_BIT | gl.STENCIL_BUFFER_BIT);
-        }
-
-        gl.viewport(0, 0, this.width, this.height);
-
-        this.currentProgram = null;
-        this.currentVertexBuffer = null;
-        this.currentIndexBuffer = null;
-
-        this.setBlendMode(0, true);
-
-        this.resetTextures();
-
-        this.currentPipeline = pipelineInstance;
-        this.currentPipeline.bind(true);
-        this.currentPipeline.onBind();
-    },
-
-    /**
-     * Flushes the current WebGLPipeline being used and then clears it, along with the
-     * the current shader program and vertex buffer. Then resets the blend mode to NORMAL.
-     * Call this before jumping to your own gl context handler, and then call `rebindPipeline` when
-     * you wish to return control to Phaser again.
-     *
-     * @method Phaser.Renderer.WebGL.WebGLRenderer#clearPipeline
-     * @since 3.16.0
-     */
-    clearPipeline: function ()
-    {
-        this.flush();
-
-        this.previousPipeline = this.currentPipeline;
-
-        this.currentPipeline = null;
-        this.currentProgram = null;
-        this.currentVertexBuffer = null;
-        this.currentIndexBuffer = null;
-
-        this.setBlendMode(0, true);
-    },
-
-    /**
-     * Sets the blend mode to the value given.
-     *
-     * If the current blend mode is different from the one given, the pipeline is flushed and the new
-     * blend mode is enabled.
-     *
-     * @method Phaser.Renderer.WebGL.WebGLRenderer#setBlendMode
-     * @since 3.0.0
-     *
-     * @param {integer} blendModeId - The blend mode to be set. Can be a `BlendModes` const or an integer value.
-     * @param {boolean} [force=false] - Force the blend mode to be set, regardless of the currently set blend mode.
-     *
-     * @return {boolean} `true` if the blend mode was changed as a result of this call, forcing a flush, otherwise `false`.
-     */
-    setBlendMode: function (blendModeId, force)
-    {
-        if (force === undefined) { force = false; }
-
-        var gl = this.gl;
-        var blendMode = this.blendModes[blendModeId];
-
-        if (force || (blendModeId !== CONST.BlendModes.SKIP_CHECK && this.currentBlendMode !== blendModeId))
-        {
-            this.flush();
-
-            gl.enable(gl.BLEND);
-            gl.blendEquation(blendMode.equation);
-
-            if (blendMode.func.length > 2)
-            {
-                gl.blendFuncSeparate(blendMode.func[0], blendMode.func[1], blendMode.func[2], blendMode.func[3]);
-            }
-            else
-            {
-                gl.blendFunc(blendMode.func[0], blendMode.func[1]);
-            }
-
-            this.currentBlendMode = blendModeId;
-
-            return true;
-        }
-
-        return false;
-    },
-
-    /**
-     * Creates a new custom blend mode for the renderer.
-     *
-     * See https://developer.mozilla.org/en-US/docs/Web/API/WebGL_API/Constants#Blending_modes
-     *
-     * @method Phaser.Renderer.WebGL.WebGLRenderer#addBlendMode
-     * @since 3.0.0
-     *
-     * @param {GLenum[]} func - An array containing the WebGL functions to use for the source and the destination blending factors, respectively. See the possible constants for {@link WebGLRenderingContext#blendFunc()}.
-     * @param {GLenum} equation - The equation to use for combining the RGB and alpha components of a new pixel with a rendered one. See the possible constants for {@link WebGLRenderingContext#blendEquation()}.
-     *
-     * @return {integer} The index of the new blend mode, used for referencing it in the future.
-     */
-    addBlendMode: function (func, equation)
-    {
-        var index = this.blendModes.push({ func: func, equation: equation });
-
-        return index - 1;
-    },
-
-    /**
-     * Updates the function bound to a given custom blend mode.
-     *
-     * @method Phaser.Renderer.WebGL.WebGLRenderer#updateBlendMode
-     * @since 3.0.0
-     *
-     * @param {integer} index - The index of the custom blend mode.
-     * @param {function} func - The function to use for the blend mode.
-     * @param {function} equation - The equation to use for the blend mode.
-     *
-     * @return {this} This WebGLRenderer instance.
-     */
-    updateBlendMode: function (index, func, equation)
-    {
-        if (this.blendModes[index])
-        {
-            this.blendModes[index].func = func;
-
-            if (equation)
-            {
-                this.blendModes[index].equation = equation;
-            }
-        }
-
-        return this;
-    },
-
-    /**
-     * Removes a custom blend mode from the renderer.
-     * Any Game Objects still using this blend mode will error, so be sure to clear them first.
-     *
-     * @method Phaser.Renderer.WebGL.WebGLRenderer#removeBlendMode
-     * @since 3.0.0
-     *
-     * @param {integer} index - The index of the custom blend mode to be removed.
-     *
-     * @return {this} This WebGLRenderer instance.
-     */
-    removeBlendMode: function (index)
-    {
-        if (index > 17 && this.blendModes[index])
-        {
-            this.blendModes.splice(index, 1);
-        }
-
-        return this;
-    },
-
-    /**
-     * Sets the current active texture for texture unit zero to be a blank texture.
-     * This only happens if there isn't a texture already in use by texture unit zero.
-     *
-     * @method Phaser.Renderer.WebGL.WebGLRenderer#setBlankTexture
-     * @private
-     * @since 3.12.0
-     */
-    setBlankTexture: function ()
-    {
-        this.setTexture2D(this.blankTexture.glTexture);
-    },
-
-    /**
-     * Activates the Texture Source and assigns it the next available texture unit.
-     * If none are available, it will flush the current pipeline first.
-     *
-     * @method Phaser.Renderer.WebGL.WebGLRenderer#setTextureSource
-     * @since 3.50.0
-     *
-     * @param {Phaser.Textures.TextureSource} textureSource - The Texture Source to be assigned the texture unit.
-     *
-     * @return {number} The texture unit that was assigned to the Texture Source.
-     */
-    setTextureSource: function (textureSource)
-    {
-        if (this.currentPipeline.forceZero)
-        {
-            this.setTextureZero(textureSource.glTexture, true);
-
-            return 0;
-        }
-
-        var gl = this.gl;
-        var currentActiveTexture = this.currentActiveTexture;
-
-        if (textureSource.glIndexCounter < this.startActiveTexture)
-        {
-            textureSource.glIndexCounter = this.startActiveTexture;
-
-            if (currentActiveTexture < this.maxTextures)
-            {
-                textureSource.glIndex = currentActiveTexture;
-
-                gl.activeTexture(gl.TEXTURE0 + currentActiveTexture);
-                gl.bindTexture(gl.TEXTURE_2D, textureSource.glTexture);
-
-                this.currentActiveTexture++;
-            }
-            else
-            {
-                //  We're out of textures, so flush the batch and reset back to 0
-                this.flush();
-
-                this.startActiveTexture++;
-
-                this.textureFlush++;
-
-                textureSource.glIndexCounter = this.startActiveTexture;
-
-                textureSource.glIndex = 1;
-
-                gl.activeTexture(gl.TEXTURE1);
-                gl.bindTexture(gl.TEXTURE_2D, textureSource.glTexture);
-
-                this.currentActiveTexture = 2;
-            }
-        }
-
-        return textureSource.glIndex;
-    },
-
-    /**
-     * Checks to see if the given diffuse and normal map textures are already bound, or not.
-     *
-     * @method Phaser.Renderer.WebGL.WebGLRenderer#isNewNormalMap
-     * @since 3.50.0
-     *
-     * @param {WebGLTexture} texture - The WebGL diffuse texture.
-     * @param {WebGLTexture} normalMap - The WebGL normal map texture.
-     *
-     * @return {boolean} Returns `false` if this combination is already set, or `true` if it's a new combination.
-     */
-    isNewNormalMap: function (texture, normalMap)
-    {
-        return (this.textureZero !== texture || this.normalTexture !== normalMap);
-    },
-
-    /**
-     * Binds a texture directly to texture unit zero then activates it.
-     * If the texture is already at unit zero, it skips the bind.
-     * Make sure to call `clearTextureZero` after using this method.
-     *
-     * @method Phaser.Renderer.WebGL.WebGLRenderer#setTextureZero
-     * @since 3.50.0
-     *
-     * @param {WebGLTexture} texture - The WebGL texture that needs to be bound.
-     * @param {boolean} [flush=false] - Flush the pipeline if the texture is different?
-     */
-    setTextureZero: function (texture, flush)
-    {
-        if (this.textureZero !== texture)
-        {
-            if (flush)
-            {
-                this.flush();
-            }
-
-            var gl = this.gl;
-
-            gl.activeTexture(gl.TEXTURE0);
-            gl.bindTexture(gl.TEXTURE_2D, texture);
-
-            this.textureZero = texture;
-        }
-    },
-
-    /**
-     * Clears the texture that was directly bound to texture unit zero.
-     *
-     * @method Phaser.Renderer.WebGL.WebGLRenderer#clearTextureZero
-     * @since 3.50.0
-     */
-    clearTextureZero: function ()
-    {
-        this.textureZero = null;
-    },
-
-    /**
-     * Binds a texture directly to texture unit one then activates it.
-     * If the texture is already at unit one, it skips the bind.
-     * Make sure to call `clearNormalMap` after using this method.
-     *
-     * @method Phaser.Renderer.WebGL.WebGLRenderer#setNormalMap
-     * @since 3.50.0
-     *
-     * @param {WebGLTexture} texture - The WebGL texture that needs to be bound.
-     */
-    setNormalMap: function (texture)
-    {
-        if (this.normalTexture !== texture)
-        {
-            var gl = this.gl;
-
-            gl.activeTexture(gl.TEXTURE1);
-            gl.bindTexture(gl.TEXTURE_2D, texture);
-
-            this.normalTexture = texture;
-
-            if (this.currentActiveTexture === 1)
-            {
-                this.currentActiveTexture = 2;
-            }
-        }
-    },
-
-    /**
-     * Clears the texture that was directly bound to texture unit one and
-     * increases the start active texture counter.
-     *
-     * @method Phaser.Renderer.WebGL.WebGLRenderer#clearNormalMap
-     * @since 3.50.0
-     */
-    clearNormalMap: function ()
-    {
-        this.normalTexture = null;
-        this.startActiveTexture++;
-        this.currentActiveTexture = 1;
-
-        this.textureFlush++;
-    },
-
-    /**
-     * Activates each texture, in turn, then binds them all to `null`.
-     *
-     * @method Phaser.Renderer.WebGL.WebGLRenderer#unbindTextures
-     * @since 3.50.0
-     *
-     * @param {boolean} [all=false] - Reset all textures, or just the first two?
-     */
-    unbindTextures: function ()
-    {
-        var gl = this.gl;
-        var temp = this.tempTextures;
-
-        for (var i = 0; i < temp.length; i++)
-        {
-            gl.activeTexture(gl.TEXTURE0 + i);
-            gl.bindTexture(gl.TEXTURE_2D, null);
-        }
-
-        this.normalTexture = null;
-        this.textureZero = null;
-
-        this.currentActiveTexture = 1;
-        this.startActiveTexture++;
-
-        this.textureFlush++;
-    },
-
-    /**
-     * Flushes the current pipeline, then resets the first two textures
-     * back to the default temporary textures, resets the start active
-     * counter and sets texture unit 1 as being active.
-     *
-     * @method Phaser.Renderer.WebGL.WebGLRenderer#resetTextures
-     * @since 3.50.0
-     *
-     * @param {boolean} [all=false] - Reset all textures, or just the first two?
-     */
-    resetTextures: function (all)
-    {
-        if (all === undefined) { all = false; }
-
-        this.flush();
-
-        var gl = this.gl;
-        var temp = this.tempTextures;
-
-        var total = (all) ? temp.length : 2;
-
-        for (var i = 0; i < total; i++)
-        {
-            gl.activeTexture(gl.TEXTURE0 + i);
-            gl.bindTexture(gl.TEXTURE_2D, temp[i]);
-        }
-
-        if (all)
-        {
-            gl.activeTexture(gl.TEXTURE1);
-            gl.bindTexture(gl.TEXTURE_2D, temp[1]);
-        }
-
-        this.normalTexture = null;
-        this.textureZero = null;
-
-        this.currentActiveTexture = 1;
-        this.startActiveTexture++;
-
-        this.textureFlush++;
-    },
-
-    /**
-     * Binds a texture at a texture unit. If a texture is already
-     * bound to that unit it will force a flush on the current pipeline.
-     *
-     * @method Phaser.Renderer.WebGL.WebGLRenderer#setTexture2D
-     * @since 3.0.0
-     * @version 2.0 - Updated in 3.50.0 to remove the `textureUnit` and `flush` parameters.
-     *
-     * @param {WebGLTexture} texture - The WebGL texture that needs to be bound.
-     *
-     * @return {number} The texture unit that was assigned to the Texture Source.
-     */
-    setTexture2D: function (texture)
-    {
-        if (this.currentPipeline.forceZero)
-        {
-            this.setTextureZero(texture, true);
-
-            return 0;
-        }
-
-        var gl = this.gl;
-        var currentActiveTexture = this.currentActiveTexture;
-
-        if (texture.glIndexCounter < this.startActiveTexture)
-        {
-            texture.glIndexCounter = this.startActiveTexture;
-
-            if (currentActiveTexture < this.maxTextures)
-            {
-                texture.glIndex = currentActiveTexture;
-
-                gl.activeTexture(gl.TEXTURE0 + currentActiveTexture);
-                gl.bindTexture(gl.TEXTURE_2D, texture);
-
-                this.currentActiveTexture++;
-            }
-            else
-            {
-                //  We're out of textures, so flush the batch and reset back to 1 (0 is reserved for fbos)
-                this.flush();
-
-                this.startActiveTexture++;
-
-                this.textureFlush++;
-
-                texture.glIndexCounter = this.startActiveTexture;
-
-                texture.glIndex = 1;
-
-                gl.activeTexture(gl.TEXTURE1);
-                gl.bindTexture(gl.TEXTURE_2D, texture);
-
-                this.currentActiveTexture = 2;
-            }
-        }
-
-        return texture.glIndex;
-    },
-
-    /**
-     * Binds a framebuffer. If there was another framebuffer already bound it will force a pipeline flush.
-     *
-     * @method Phaser.Renderer.WebGL.WebGLRenderer#setFramebuffer
-     * @since 3.0.0
-     *
-     * @param {WebGLFramebuffer} framebuffer - The framebuffer that needs to be bound.
-     * @param {boolean} [updateScissor=false] - If a framebuffer is given, set the gl scissor to match the frame buffer size? Or, if `null` given, pop the scissor from the stack.
-     *
-     * @return {this} This WebGLRenderer instance.
-     */
-    setFramebuffer: function (framebuffer, updateScissor)
-    {
-        if (updateScissor === undefined) { updateScissor = false; }
-
-        var gl = this.gl;
-
-        var width = this.width;
-        var height = this.height;
-
-        if (framebuffer !== this.currentFramebuffer)
-        {
-            if (framebuffer && framebuffer.renderTexture)
-            {
-                width = framebuffer.renderTexture.width;
-                height = framebuffer.renderTexture.height;
-            }
-            else
-            {
-                this.flush();
-            }
-
-            gl.bindFramebuffer(gl.FRAMEBUFFER, framebuffer);
-
-            gl.viewport(0, 0, width, height);
-
-            if (updateScissor)
-            {
-                if (framebuffer)
-                {
-                    this.drawingBufferHeight = height;
-
-                    this.pushScissor(0, 0, width, height);
-                }
-                else
-                {
-                    this.drawingBufferHeight = this.height;
-
-                    this.popScissor();
-                }
-            }
-
-            this.currentFramebuffer = framebuffer;
-        }
-
-        return this;
-    },
-
-    /**
-     * Binds a program. If there was another program already bound it will force a pipeline flush.
-     *
-     * @method Phaser.Renderer.WebGL.WebGLRenderer#setProgram
-     * @since 3.0.0
-     *
-     * @param {WebGLProgram} program - The program that needs to be bound.
-     *
-     * @return {this} This WebGLRenderer instance.
-     */
-    setProgram: function (program)
-    {
-        var gl = this.gl;
-
-        if (program !== this.currentProgram)
-        {
-            this.flush();
-
-            gl.useProgram(program);
-
-            this.currentProgram = program;
-        }
-
-        return this;
-    },
-
-    /**
-     * Bounds a vertex buffer. If there is a vertex buffer already bound it'll force a pipeline flush.
-     *
-     * @method Phaser.Renderer.WebGL.WebGLRenderer#setVertexBuffer
-     * @since 3.0.0
-     *
-     * @param {WebGLBuffer} vertexBuffer - The buffer that needs to be bound.
-     *
-     * @return {this} This WebGLRenderer instance.
-     */
-    setVertexBuffer: function (vertexBuffer)
-    {
-        var gl = this.gl;
-
-        if (vertexBuffer !== this.currentVertexBuffer)
-        {
-            this.flush();
-
-            gl.bindBuffer(gl.ARRAY_BUFFER, vertexBuffer);
-
-            this.currentVertexBuffer = vertexBuffer;
-        }
-
-        return this;
-    },
-
-    /**
-     * Bounds a index buffer. If there is a index buffer already bound it'll force a pipeline flush.
-     *
-     * @method Phaser.Renderer.WebGL.WebGLRenderer#setIndexBuffer
-     * @since 3.0.0
-     *
-     * @param {WebGLBuffer} indexBuffer - The buffer the needs to be bound.
-     *
-     * @return {this} This WebGLRenderer instance.
-     */
-    setIndexBuffer: function (indexBuffer)
-    {
-        var gl = this.gl;
-
-        if (indexBuffer !== this.currentIndexBuffer)
-        {
-            this.flush();
-
-            gl.bindBuffer(gl.ELEMENT_ARRAY_BUFFER, indexBuffer);
-
-            this.currentIndexBuffer = indexBuffer;
-        }
-
-        return this;
-    },
-
-    /**
-     * Creates a texture from an image source. If the source is not valid it creates an empty texture.
-     *
-     * @method Phaser.Renderer.WebGL.WebGLRenderer#createTextureFromSource
-     * @since 3.0.0
-     *
-     * @param {object} source - The source of the texture.
-     * @param {integer} width - The width of the texture.
-     * @param {integer} height - The height of the texture.
-     * @param {integer} scaleMode - The scale mode to be used by the texture.
-     *
-     * @return {?WebGLTexture} The WebGL Texture that was created, or `null` if it couldn't be created.
-     */
-    createTextureFromSource: function (source, width, height, scaleMode)
-    {
-        var gl = this.gl;
-        var minFilter = gl.NEAREST;
-        var magFilter = gl.NEAREST;
-        var wrap = gl.CLAMP_TO_EDGE;
-        var texture = null;
-
-        width = source ? source.width : width;
-        height = source ? source.height : height;
-
-        var pow = IsSizePowerOfTwo(width, height);
-
-        if (pow)
-        {
-            wrap = gl.REPEAT;
-        }
-
-        if (scaleMode === CONST.ScaleModes.LINEAR && this.config.antialias)
-        {
-            minFilter = (pow) ? this.mipmapFilter : gl.LINEAR;
-            magFilter = gl.LINEAR;
-        }
-
-        if (!source && typeof width === 'number' && typeof height === 'number')
-        {
-            texture = this.createTexture2D(0, minFilter, magFilter, wrap, wrap, gl.RGBA, null, width, height);
-        }
-        else
-        {
-            texture = this.createTexture2D(0, minFilter, magFilter, wrap, wrap, gl.RGBA, source);
-        }
-
-        return texture;
-    },
-
-    /**
-     * A wrapper for creating a WebGLTexture. If no pixel data is passed it will create an empty texture.
-     *
-     * @method Phaser.Renderer.WebGL.WebGLRenderer#createTexture2D
-     * @since 3.0.0
-     *
-     * @param {integer} mipLevel - Mip level of the texture.
-     * @param {integer} minFilter - Filtering of the texture.
-     * @param {integer} magFilter - Filtering of the texture.
-     * @param {integer} wrapT - Wrapping mode of the texture.
-     * @param {integer} wrapS - Wrapping mode of the texture.
-     * @param {integer} format - Which format does the texture use.
-     * @param {?object} pixels - pixel data.
-     * @param {integer} width - Width of the texture in pixels.
-     * @param {integer} height - Height of the texture in pixels.
-     * @param {boolean} [pma=true] - Does the texture have premultiplied alpha?
-     * @param {boolean} [forceSize=false] - If `true` it will use the width and height passed to this method, regardless of the pixels dimension.
-     * @param {boolean} [flipY=false] - Sets the `UNPACK_FLIP_Y_WEBGL` flag the WebGL Texture uses during upload.
-     *
-     * @return {WebGLTexture} The WebGLTexture that was created.
-     */
-    createTexture2D: function (mipLevel, minFilter, magFilter, wrapT, wrapS, format, pixels, width, height, pma, forceSize, flipY)
-    {
-        pma = (pma === undefined || pma === null) ? true : pma;
-        if (forceSize === undefined) { forceSize = false; }
-        if (flipY === undefined) { flipY = false; }
-
-        var gl = this.gl;
-        var texture = gl.createTexture();
-
-        gl.activeTexture(gl.TEXTURE0);
-
-        var currentTexture = gl.getParameter(gl.TEXTURE_BINDING_2D);
-
-        gl.bindTexture(gl.TEXTURE_2D, texture);
-
-        gl.texParameteri(gl.TEXTURE_2D, gl.TEXTURE_MIN_FILTER, minFilter);
-        gl.texParameteri(gl.TEXTURE_2D, gl.TEXTURE_MAG_FILTER, magFilter);
-        gl.texParameteri(gl.TEXTURE_2D, gl.TEXTURE_WRAP_S, wrapS);
-        gl.texParameteri(gl.TEXTURE_2D, gl.TEXTURE_WRAP_T, wrapT);
-
-        gl.pixelStorei(gl.UNPACK_PREMULTIPLY_ALPHA_WEBGL, pma);
-        gl.pixelStorei(gl.UNPACK_FLIP_Y_WEBGL, flipY);
-
-        if (pixels === null || pixels === undefined)
-        {
-            gl.texImage2D(gl.TEXTURE_2D, mipLevel, format, width, height, 0, format, gl.UNSIGNED_BYTE, null);
-        }
-        else
-        {
-            if (!forceSize)
-            {
-                width = pixels.width;
-                height = pixels.height;
-            }
-
-            gl.texImage2D(gl.TEXTURE_2D, mipLevel, format, format, gl.UNSIGNED_BYTE, pixels);
-        }
-
-        if (IsSizePowerOfTwo(width, height))
-        {
-            gl.generateMipmap(gl.TEXTURE_2D);
-        }
-
-        if (currentTexture)
-        {
-            gl.bindTexture(gl.TEXTURE_2D, currentTexture);
-        }
-
-        texture.isAlphaPremultiplied = pma;
-        texture.isRenderTexture = false;
-        texture.width = width;
-        texture.height = height;
-        texture.glIndex = 0;
-        texture.glIndexCounter = -1;
-
-        this.nativeTextures.push(texture);
-
-        return texture;
-    },
-
-    /**
-     * Wrapper for creating WebGLFramebuffer.
-     *
-     * @method Phaser.Renderer.WebGL.WebGLRenderer#createFramebuffer
-     * @since 3.0.0
-     *
-     * @param {integer} width - Width in pixels of the framebuffer
-     * @param {integer} height - Height in pixels of the framebuffer
-     * @param {WebGLTexture} renderTexture - The color texture to where the color pixels are written
-     * @param {boolean} addDepthStencilBuffer - Indicates if the current framebuffer support depth and stencil buffers
-     *
-     * @return {WebGLFramebuffer} Raw WebGLFramebuffer
-     */
-    createFramebuffer: function (width, height, renderTexture, addDepthStencilBuffer)
-    {
-        var gl = this.gl;
-        var framebuffer = gl.createFramebuffer();
-        var complete = 0;
-
-        this.setFramebuffer(framebuffer);
-
-        if (addDepthStencilBuffer)
-        {
-            var depthStencilBuffer = gl.createRenderbuffer();
-            gl.bindRenderbuffer(gl.RENDERBUFFER, depthStencilBuffer);
-            gl.renderbufferStorage(gl.RENDERBUFFER, gl.DEPTH_STENCIL, width, height);
-            gl.framebufferRenderbuffer(gl.FRAMEBUFFER, gl.DEPTH_STENCIL_ATTACHMENT, gl.RENDERBUFFER, depthStencilBuffer);
-        }
-
-        renderTexture.isRenderTexture = true;
-        renderTexture.isAlphaPremultiplied = false;
-
-        gl.framebufferTexture2D(gl.FRAMEBUFFER, gl.COLOR_ATTACHMENT0, gl.TEXTURE_2D, renderTexture, 0);
-
-        complete = gl.checkFramebufferStatus(gl.FRAMEBUFFER);
-
-        if (complete !== gl.FRAMEBUFFER_COMPLETE)
-        {
-            var errors = {
-                36054: 'Incomplete Attachment',
-                36055: 'Missing Attachment',
-                36057: 'Incomplete Dimensions',
-                36061: 'Framebuffer Unsupported'
-            };
-
-            throw new Error('Framebuffer incomplete. Framebuffer status: ' + errors[complete]);
-        }
-
-        framebuffer.renderTexture = renderTexture;
-
-        this.setFramebuffer(null);
-
-        this.resetTextures(true);
-
-        return framebuffer;
-    },
-
-    /**
-     * Wrapper for creating a WebGLProgram
-     *
-     * @method Phaser.Renderer.WebGL.WebGLRenderer#createProgram
-     * @since 3.0.0
-     *
-     * @param {string} vertexShader - Source to the vertex shader
-     * @param {string} fragmentShader - Source to the fragment shader
-     *
-     * @return {WebGLProgram} Raw WebGLProgram
-     */
-    createProgram: function (vertexShader, fragmentShader)
-    {
-        var gl = this.gl;
-        var program = gl.createProgram();
-        var vs = gl.createShader(gl.VERTEX_SHADER);
-        var fs = gl.createShader(gl.FRAGMENT_SHADER);
-
-        gl.shaderSource(vs, vertexShader);
-        gl.shaderSource(fs, fragmentShader);
-        gl.compileShader(vs);
-        gl.compileShader(fs);
-
-        if (!gl.getShaderParameter(vs, gl.COMPILE_STATUS))
-        {
-            throw new Error('Failed to compile Vertex Shader:\n' + gl.getShaderInfoLog(vs));
-        }
-        if (!gl.getShaderParameter(fs, gl.COMPILE_STATUS))
-        {
-            throw new Error('Failed to compile Fragment Shader:\n' + gl.getShaderInfoLog(fs));
-        }
-
-        gl.attachShader(program, vs);
-        gl.attachShader(program, fs);
-        gl.linkProgram(program);
-
-        if (!gl.getProgramParameter(program, gl.LINK_STATUS))
-        {
-            throw new Error('Failed to link program:\n' + gl.getProgramInfoLog(program));
-        }
-
-        return program;
-    },
-
-    /**
-     * Wrapper for creating a vertex buffer.
-     *
-     * @method Phaser.Renderer.WebGL.WebGLRenderer#createVertexBuffer
-     * @since 3.0.0
-     *
-     * @param {ArrayBuffer} initialDataOrSize - It's either ArrayBuffer or an integer indicating the size of the vbo
-     * @param {integer} bufferUsage - How the buffer is used. gl.DYNAMIC_DRAW, gl.STATIC_DRAW or gl.STREAM_DRAW
-     *
-     * @return {WebGLBuffer} Raw vertex buffer
-     */
-    createVertexBuffer: function (initialDataOrSize, bufferUsage)
-    {
-        var gl = this.gl;
-        var vertexBuffer = gl.createBuffer();
-
-        this.setVertexBuffer(vertexBuffer);
-
-        gl.bufferData(gl.ARRAY_BUFFER, initialDataOrSize, bufferUsage);
-
-        this.setVertexBuffer(null);
-
-        return vertexBuffer;
-    },
-
-    /**
-     * Wrapper for creating a vertex buffer.
-     *
-     * @method Phaser.Renderer.WebGL.WebGLRenderer#createIndexBuffer
-     * @since 3.0.0
-     *
-     * @param {ArrayBuffer} initialDataOrSize - Either ArrayBuffer or an integer indicating the size of the vbo.
-     * @param {integer} bufferUsage - How the buffer is used. gl.DYNAMIC_DRAW, gl.STATIC_DRAW or gl.STREAM_DRAW.
-     *
-     * @return {WebGLBuffer} Raw index buffer
-     */
-    createIndexBuffer: function (initialDataOrSize, bufferUsage)
-    {
-        var gl = this.gl;
-        var indexBuffer = gl.createBuffer();
-
-        this.setIndexBuffer(indexBuffer);
-
-        gl.bufferData(gl.ELEMENT_ARRAY_BUFFER, initialDataOrSize, bufferUsage);
-
-        this.setIndexBuffer(null);
-
-        return indexBuffer;
-    },
-
-    /**
-     * Removes the given texture from the nativeTextures array and then deletes it from the GPU.
-     *
-     * @method Phaser.Renderer.WebGL.WebGLRenderer#deleteTexture
-     * @since 3.0.0
-     *
-     * @param {WebGLTexture} texture - The WebGL Texture to be deleted.
-     *
-     * @return {this} This WebGLRenderer instance.
-     */
-    deleteTexture: function (texture)
-    {
-        var index = this.nativeTextures.indexOf(texture);
-
-        if (index !== -1)
-        {
-            SpliceOne(this.nativeTextures, index);
-        }
-
-        this.gl.deleteTexture(texture);
-
-        this.resetTextures();
-
-        /*
-        if (!this.game.pendingDestroy)
-        {
-            //  texture we just deleted is in use, so bind a blank texture
-            this.setBlankTexture(true);
-        }
-        */
-
-        return this;
-    },
-
-    /**
-     * Deletes a WebGLFramebuffer from the GL instance.
-     *
-     * @method Phaser.Renderer.WebGL.WebGLRenderer#deleteFramebuffer
-     * @since 3.0.0
-     *
-     * @param {WebGLFramebuffer} framebuffer - The Framebuffer to be deleted.
-     *
-     * @return {this} This WebGLRenderer instance.
-     */
-    deleteFramebuffer: function (framebuffer)
-    {
-        this.gl.deleteFramebuffer(framebuffer);
-
-        return this;
-    },
-
-    /**
-     * Deletes a WebGLProgram from the GL instance.
-     *
-     * @method Phaser.Renderer.WebGL.WebGLRenderer#deleteProgram
-     * @since 3.0.0
-     *
-     * @param {WebGLProgram} program - The shader program to be deleted.
-     *
-     * @return {this} This WebGLRenderer instance.
-     */
-    deleteProgram: function (program)
-    {
-        this.gl.deleteProgram(program);
-
-        return this;
-    },
-
-    /**
-     * Deletes a WebGLBuffer from the GL instance.
-     *
-     * @method Phaser.Renderer.WebGL.WebGLRenderer#deleteBuffer
-     * @since 3.0.0
-     *
-     * @param {WebGLBuffer} vertexBuffer - The WebGLBuffer to be deleted.
-     *
-     * @return {this} This WebGLRenderer instance.
-     */
-    deleteBuffer: function (buffer)
-    {
-        this.gl.deleteBuffer(buffer);
-
-        return this;
-    },
-
-    /**
-     * Controls the pre-render operations for the given camera.
-     * Handles any clipping needed by the camera and renders the background color if a color is visible.
-     *
-     * @method Phaser.Renderer.WebGL.WebGLRenderer#preRenderCamera
-     * @since 3.0.0
-     *
-     * @param {Phaser.Cameras.Scene2D.Camera} camera - The Camera to pre-render.
-     */
-    preRenderCamera: function (camera)
-    {
-        var cx = camera._cx;
-        var cy = camera._cy;
-        var cw = camera._cw;
-        var ch = camera._ch;
-
-        var MultiPipeline = this.pipelines.MultiPipeline;
-
-        var color = camera.backgroundColor;
-
-        if (camera.renderToTexture)
-        {
-            this.flush();
-
-            this.pushScissor(cx, cy, cw, -ch);
-
-            this.setFramebuffer(camera.framebuffer);
-
-            var gl = this.gl;
-
-            gl.clearColor(0, 0, 0, 0);
-
-            gl.clear(gl.COLOR_BUFFER_BIT);
-
-            ProjectOrtho(MultiPipeline, cx, cw + cx, cy, ch + cy, -1000, 1000);
-
-            if (camera.mask)
-            {
-                this.currentCameraMask.mask = camera.mask;
-                this.currentCameraMask.camera = camera._maskCamera;
-
-                camera.mask.preRenderWebGL(this, camera, camera._maskCamera);
-            }
-
-            if (color.alphaGL > 0)
-            {
-                MultiPipeline.drawFillRect(
-                    cx, cy, cw + cx, ch + cy,
-                    Utils.getTintFromFloats(color.redGL, color.greenGL, color.blueGL, 1),
-                    color.alphaGL
-                );
-            }
-
-            camera.emit(CameraEvents.PRE_RENDER, camera);
-        }
-        else
-        {
-            this.pushScissor(cx, cy, cw, ch);
-
-            if (camera.mask)
-            {
-                this.currentCameraMask.mask = camera.mask;
-                this.currentCameraMask.camera = camera._maskCamera;
-
-                camera.mask.preRenderWebGL(this, camera, camera._maskCamera);
-            }
-
-            if (color.alphaGL > 0)
-            {
-                MultiPipeline.drawFillRect(
-                    cx, cy, cw , ch,
-                    Utils.getTintFromFloats(color.redGL, color.greenGL, color.blueGL, 1),
-                    color.alphaGL
-                );
-            }
-        }
-    },
-
-    /**
-     * Return the current stencil mask.
-     *
-     * @method Phaser.Renderer.WebGL.WebGLRenderer#getCurrentStencilMask
-     * @private
-     * @since 3.50.0
-     */
-    getCurrentStencilMask: function ()
-    {
-        var prev = null;
-        var stack = this.maskStack;
-        var cameraMask = this.currentCameraMask;
-
-        if (stack.length > 0)
-        {
-            prev = stack[stack.length - 1];
-        }
-        else if (cameraMask.mask && cameraMask.mask.isStencil)
-        {
-            prev = cameraMask;
-        }
-
-        return prev;
-    },
-
-    /**
-     * Controls the post-render operations for the given camera.
-     * Renders the foreground camera effects like flash and fading. It resets the current scissor state.
-     *
-     * @method Phaser.Renderer.WebGL.WebGLRenderer#postRenderCamera
-     * @since 3.0.0
-     *
-     * @param {Phaser.Cameras.Scene2D.Camera} camera - The Camera to post-render.
-     */
-    postRenderCamera: function (camera)
-    {
-        this.setPipeline(this.pipelines.MultiPipeline);
-
-        var MultiPipeline = this.pipelines.MultiPipeline;
-
-        camera.flashEffect.postRenderWebGL(MultiPipeline, Utils.getTintFromFloats);
-        camera.fadeEffect.postRenderWebGL(MultiPipeline, Utils.getTintFromFloats);
-
-        camera.dirty = false;
-
-        this.popScissor();
-
-        if (camera.renderToTexture)
-        {
-            MultiPipeline.flush();
-
-            this.setFramebuffer(null);
-
-            camera.emit(CameraEvents.POST_RENDER, camera);
-
-            if (camera.renderToGame)
-            {
-                ProjectOrtho(MultiPipeline, 0, MultiPipeline.width, MultiPipeline.height, 0, -1000.0, 1000.0);
-
-                var getTint = Utils.getTintAppendFloatAlpha;
-
-                var pipeline = (camera.pipeline) ? camera.pipeline : MultiPipeline;
-
-                pipeline.batchTexture(
-                    camera,
-                    camera.glTexture,
-                    camera.width, camera.height,
-                    camera.x, camera.y,
-                    camera.width, camera.height,
-                    1, 1,
-                    0,
-                    camera.flipX, !camera.flipY,
-                    1, 1,
-                    0, 0,
-                    0, 0, camera.width, camera.height,
-                    getTint(camera._tintTL, camera._alphaTL),
-                    getTint(camera._tintTR, camera._alphaTR),
-                    getTint(camera._tintBL, camera._alphaBL),
-                    getTint(camera._tintBR, camera._alphaBR),
-                    (camera._isTinted && camera.tintFill),
-                    0, 0,
-                    this.defaultCamera,
-                    null
-                );
-            }
-
-            //  Force clear the current texture so that items next in the batch (like Graphics) don't try and use it
-            this.setBlankTexture(true);
-        }
-
-        if (camera.mask)
-        {
-            this.currentCameraMask.mask = null;
-
-            camera.mask.postRenderWebGL(this, camera._maskCamera);
-        }
-    },
-
-    /**
-     * Clears the current vertex buffer and updates pipelines.
-     *
-     * @method Phaser.Renderer.WebGL.WebGLRenderer#preRender
-     * @since 3.0.0
-     */
-    preRender: function ()
-    {
-        if (this.contextLost) { return; }
-
-        var gl = this.gl;
-        var pipelines = this.pipelines;
-
-        //  Make sure we are bound to the main frame buffer
-        gl.bindFramebuffer(gl.FRAMEBUFFER, null);
-
-        if (this.config.clearBeforeRender)
-        {
-            var clearColor = this.config.backgroundColor;
-
-            gl.clearColor(clearColor.redGL, clearColor.greenGL, clearColor.blueGL, clearColor.alphaGL);
-
-            gl.clear(gl.COLOR_BUFFER_BIT | gl.DEPTH_BUFFER_BIT | gl.STENCIL_BUFFER_BIT);
-        }
-
-        gl.enable(gl.SCISSOR_TEST);
-
-        for (var key in pipelines)
-        {
-            pipelines[key].onPreRender();
-        }
-
-        //  TODO - Find a way to stop needing to create these arrays every frame
-        //  and equally not need a huge array buffer created to hold them
-
-        this.currentScissor = [ 0, 0, this.width, this.height ];
-        this.scissorStack = [ this.currentScissor ];
-
-        if (this.game.scene.customViewports)
-        {
-            gl.scissor(0, (this.drawingBufferHeight - this.height), this.width, this.height);
-        }
-
-        this.currentMask.mask = null;
-        this.currentCameraMask.mask = null;
-        this.maskStack.length = 0;
-
-        this.textureFlush = 0;
-
-        this.setPipeline(this.pipelines.MultiPipeline);
-    },
-
-    /**
-     * The core render step for a Scene Camera.
-     *
-     * Iterates through the given Game Object's array and renders them with the given Camera.
-     *
-     * This is called by the `CameraManager.render` method. The Camera Manager instance belongs to a Scene, and is invoked
-     * by the Scene Systems.render method.
-     *
-     * This method is not called if `Camera.visible` is `false`, or `Camera.alpha` is zero.
-     *
-     * @method Phaser.Renderer.WebGL.WebGLRenderer#render
-     * @since 3.0.0
-     *
-     * @param {Phaser.Scene} scene - The Scene to render.
-     * @param {Phaser.GameObjects.GameObject} children - The Game Object's within the Scene to be rendered.
-     * @param {number} interpolationPercentage - The interpolation percentage to apply. Currently un-used.
-     * @param {Phaser.Cameras.Scene2D.Camera} camera - The Scene Camera to render with.
-     */
-    render: function (scene, children, interpolationPercentage, camera)
-    {
-        if (this.contextLost) { return; }
-
-        var list = children.list;
-        var childCount = list.length;
-        var pipelines = this.pipelines;
-
-        for (var key in pipelines)
-        {
-            pipelines[key].onRender(scene, camera);
-        }
-
-        //   Apply scissor for cam region + render background color, if not transparent
-        this.preRenderCamera(camera);
-
-        //  Nothing to render, so bail out
-        if (childCount === 0)
-        {
-            this.setBlendMode(CONST.BlendModes.NORMAL);
-
-            //  Applies camera effects and pops the scissor, if set
-            this.postRenderCamera(camera);
-
-            return;
-        }
-
-        //  Reset the current type
-        this.currentType = '';
-
-        var current = this.currentMask;
-
-        for (var i = 0; i < childCount; i++)
-        {
-            this.finalType = (i === childCount - 1);
-
-            var child = list[i];
-
-            if (!child.willRender(camera))
-            {
-                continue;
-            }
-
-            if (child.blendMode !== this.currentBlendMode)
-            {
-                this.setBlendMode(child.blendMode);
-            }
-
-            var mask = child.mask;
-
-            current = this.currentMask;
-
-            if (current.mask && current.mask !== mask)
-            {
-                //  Render out the previously set mask
-                current.mask.postRenderWebGL(this, current.camera);
-            }
-
-            if (mask && current.mask !== mask)
-            {
-                mask.preRenderWebGL(this, child, camera);
-            }
-
-            var type = child.type;
-
-            if (type !== this.currentType)
-            {
-                this.newType = true;
-                this.currentType = type;
-            }
-
-            this.nextTypeMatch = (i < childCount - 1) ? (list[i + 1].type === this.currentType) : false;
-
-            child.renderWebGL(this, child, interpolationPercentage, camera);
-
-            this.newType = false;
-        }
-
-        current = this.currentMask;
-
-        if (current.mask)
-        {
-            //  Render out the previously set mask, if it was the last item in the display list
-            current.mask.postRenderWebGL(this, current.camera);
-        }
-
-        this.setBlendMode(CONST.BlendModes.NORMAL);
-
-        //  Applies camera effects and pops the scissor, if set
-        this.postRenderCamera(camera);
-    },
-
-    /**
-     * The post-render step happens after all Cameras in all Scenes have been rendered.
-     *
-     * @method Phaser.Renderer.WebGL.WebGLRenderer#postRender
-     * @since 3.0.0
-     */
-    postRender: function ()
-    {
-        if (this.contextLost) { return; }
-
-        this.flush();
-
-        // Unbind custom framebuffer here
-
-        var state = this.snapshotState;
-
-        if (state.callback)
-        {
-            WebGLSnapshot(this.canvas, state);
-
-            state.callback = null;
-        }
-
-        var pipelines = this.pipelines;
-
-        for (var key in pipelines)
-        {
-            pipelines[key].onPostRender();
-        }
-
-        if (this.textureFlush > 0)
-        {
-            this.startActiveTexture++;
-            this.currentActiveTexture = 1;
-        }
-    },
-
-    /**
-     * Schedules a snapshot of the entire game viewport to be taken after the current frame is rendered.
-     *
-     * To capture a specific area see the `snapshotArea` method. To capture a specific pixel, see `snapshotPixel`.
-     *
-     * Only one snapshot can be active _per frame_. If you have already called `snapshotPixel`, for example, then
-     * calling this method will override it.
-     *
-     * Snapshots work by using the WebGL `readPixels` feature to grab every pixel from the frame buffer into an ArrayBufferView.
-     * It then parses this, copying the contents to a temporary Canvas and finally creating an Image object from it,
-     * which is the image returned to the callback provided. All in all, this is a computationally expensive and blocking process,
-     * which gets more expensive the larger the canvas size gets, so please be careful how you employ this in your game.
-     *
-     * @method Phaser.Renderer.WebGL.WebGLRenderer#snapshot
-     * @since 3.0.0
-     *
-     * @param {Phaser.Types.Renderer.Snapshot.SnapshotCallback} callback - The Function to invoke after the snapshot image is created.
-     * @param {string} [type='image/png'] - The format of the image to create, usually `image/png` or `image/jpeg`.
-     * @param {number} [encoderOptions=0.92] - The image quality, between 0 and 1. Used for image formats with lossy compression, such as `image/jpeg`.
-     *
-     * @return {this} This WebGL Renderer.
-     */
-    snapshot: function (callback, type, encoderOptions)
-    {
-        return this.snapshotArea(0, 0, this.gl.drawingBufferWidth, this.gl.drawingBufferHeight, callback, type, encoderOptions);
-    },
-
-    /**
-     * Schedules a snapshot of the given area of the game viewport to be taken after the current frame is rendered.
-     *
-     * To capture the whole game viewport see the `snapshot` method. To capture a specific pixel, see `snapshotPixel`.
-     *
-     * Only one snapshot can be active _per frame_. If you have already called `snapshotPixel`, for example, then
-     * calling this method will override it.
-     *
-     * Snapshots work by using the WebGL `readPixels` feature to grab every pixel from the frame buffer into an ArrayBufferView.
-     * It then parses this, copying the contents to a temporary Canvas and finally creating an Image object from it,
-     * which is the image returned to the callback provided. All in all, this is a computationally expensive and blocking process,
-     * which gets more expensive the larger the canvas size gets, so please be careful how you employ this in your game.
-     *
-     * @method Phaser.Renderer.WebGL.WebGLRenderer#snapshotArea
-     * @since 3.16.0
-     *
-     * @param {integer} x - The x coordinate to grab from.
-     * @param {integer} y - The y coordinate to grab from.
-     * @param {integer} width - The width of the area to grab.
-     * @param {integer} height - The height of the area to grab.
-     * @param {Phaser.Types.Renderer.Snapshot.SnapshotCallback} callback - The Function to invoke after the snapshot image is created.
-     * @param {string} [type='image/png'] - The format of the image to create, usually `image/png` or `image/jpeg`.
-     * @param {number} [encoderOptions=0.92] - The image quality, between 0 and 1. Used for image formats with lossy compression, such as `image/jpeg`.
-     *
-     * @return {this} This WebGL Renderer.
-     */
-    snapshotArea: function (x, y, width, height, callback, type, encoderOptions)
-    {
-        var state = this.snapshotState;
-
-        state.callback = callback;
-        state.type = type;
-        state.encoder = encoderOptions;
-        state.getPixel = false;
-        state.x = x;
-        state.y = y;
-        state.width = Math.min(width, this.gl.drawingBufferWidth);
-        state.height = Math.min(height, this.gl.drawingBufferHeight);
-
-        return this;
-    },
-
-    /**
-     * Schedules a snapshot of the given pixel from the game viewport to be taken after the current frame is rendered.
-     *
-     * To capture the whole game viewport see the `snapshot` method. To capture a specific area, see `snapshotArea`.
-     *
-     * Only one snapshot can be active _per frame_. If you have already called `snapshotArea`, for example, then
-     * calling this method will override it.
-     *
-     * Unlike the other two snapshot methods, this one will return a `Color` object containing the color data for
-     * the requested pixel. It doesn't need to create an internal Canvas or Image object, so is a lot faster to execute,
-     * using less memory.
-     *
-     * @method Phaser.Renderer.WebGL.WebGLRenderer#snapshotPixel
-     * @since 3.16.0
-     *
-     * @param {integer} x - The x coordinate of the pixel to get.
-     * @param {integer} y - The y coordinate of the pixel to get.
-     * @param {Phaser.Types.Renderer.Snapshot.SnapshotCallback} callback - The Function to invoke after the snapshot pixel data is extracted.
-     *
-     * @return {this} This WebGL Renderer.
-     */
-    snapshotPixel: function (x, y, callback)
-    {
-        this.snapshotArea(x, y, 1, 1, callback);
-
-        this.snapshotState.getPixel = true;
-
-        return this;
-    },
-
-    /**
-     * Takes a snapshot of the given area of the given frame buffer.
-     *
-     * Unlike the other snapshot methods, this one is processed immediately and doesn't wait for the next render.
-     *
-     * Snapshots work by using the WebGL `readPixels` feature to grab every pixel from the frame buffer into an ArrayBufferView.
-     * It then parses this, copying the contents to a temporary Canvas and finally creating an Image object from it,
-     * which is the image returned to the callback provided. All in all, this is a computationally expensive and blocking process,
-     * which gets more expensive the larger the canvas size gets, so please be careful how you employ this in your game.
-     *
-     * @method Phaser.Renderer.WebGL.WebGLRenderer#snapshotFramebuffer
-     * @since 3.19.0
-     *
-     * @param {WebGLFramebuffer} framebuffer - The framebuffer to grab from.
-     * @param {integer} bufferWidth - The width of the framebuffer.
-     * @param {integer} bufferHeight - The height of the framebuffer.
-     * @param {Phaser.Types.Renderer.Snapshot.SnapshotCallback} callback - The Function to invoke after the snapshot image is created.
-     * @param {boolean} [getPixel=false] - Grab a single pixel as a Color object, or an area as an Image object?
-     * @param {integer} [x=0] - The x coordinate to grab from.
-     * @param {integer} [y=0] - The y coordinate to grab from.
-     * @param {integer} [width=bufferWidth] - The width of the area to grab.
-     * @param {integer} [height=bufferHeight] - The height of the area to grab.
-     * @param {string} [type='image/png'] - The format of the image to create, usually `image/png` or `image/jpeg`.
-     * @param {number} [encoderOptions=0.92] - The image quality, between 0 and 1. Used for image formats with lossy compression, such as `image/jpeg`.
-     *
-     * @return {this} This WebGL Renderer.
-     */
-    snapshotFramebuffer: function (framebuffer, bufferWidth, bufferHeight, callback, getPixel, x, y, width, height, type, encoderOptions)
-    {
-        if (getPixel === undefined) { getPixel = false; }
-        if (x === undefined) { x = 0; }
-        if (y === undefined) { y = 0; }
-        if (width === undefined) { width = bufferWidth; }
-        if (height === undefined) { height = bufferHeight; }
-
-        var currentFramebuffer = this.currentFramebuffer;
-
-        this.snapshotArea(x, y, width, height, callback, type, encoderOptions);
-
-        var state = this.snapshotState;
-
-        state.getPixel = getPixel;
-
-        state.isFramebuffer = true;
-        state.bufferWidth = bufferWidth;
-        state.bufferHeight = bufferHeight;
-
-        this.setFramebuffer(framebuffer);
-
-        WebGLSnapshot(this.canvas, state);
-
-        this.setFramebuffer(currentFramebuffer);
-
-        state.callback = null;
-        state.isFramebuffer = false;
-
-        return this;
-    },
-
-    /**
-     * Creates a new WebGL Texture based on the given Canvas Element.
-     *
-     * If the `dstTexture` parameter is given, the WebGL Texture is updated, rather than created fresh.
-     *
-     * @method Phaser.Renderer.WebGL.WebGLRenderer#canvasToTexture
-     * @since 3.0.0
-     *
-     * @param {HTMLCanvasElement} srcCanvas - The Canvas to create the WebGL Texture from
-     * @param {WebGLTexture} [dstTexture] - The destination WebGL Texture to set.
-     * @param {boolean} [noRepeat=false] - Should this canvas be allowed to set `REPEAT` (such as for Text objects?)
-     * @param {boolean} [flipY=false] - Should the WebGL Texture set `UNPACK_MULTIPLY_FLIP_Y`?
-     *
-     * @return {WebGLTexture} The newly created, or updated, WebGL Texture.
-     */
-    canvasToTexture: function (srcCanvas, dstTexture, noRepeat, flipY)
-    {
-        if (noRepeat === undefined) { noRepeat = false; }
-        if (flipY === undefined) { flipY = false; }
-
-        if (!dstTexture)
-        {
-            return this.createCanvasTexture(srcCanvas, noRepeat, flipY);
-        }
-        else
-        {
-            return this.updateCanvasTexture(srcCanvas, dstTexture, flipY);
-        }
-    },
-
-    /**
-     * Creates a new WebGL Texture based on the given Canvas Element.
-     *
-     * @method Phaser.Renderer.WebGL.WebGLRenderer#createCanvasTexture
-     * @since 3.20.0
-     *
-     * @param {HTMLCanvasElement} srcCanvas - The Canvas to create the WebGL Texture from
-     * @param {boolean} [noRepeat=false] - Should this canvas be allowed to set `REPEAT` (such as for Text objects?)
-     * @param {boolean} [flipY=false] - Should the WebGL Texture set `UNPACK_MULTIPLY_FLIP_Y`?
-     *
-     * @return {WebGLTexture} The newly created WebGL Texture.
-     */
-    createCanvasTexture: function (srcCanvas, noRepeat, flipY)
-    {
-        if (noRepeat === undefined) { noRepeat = false; }
-        if (flipY === undefined) { flipY = false; }
-
-        var gl = this.gl;
-        var minFilter = gl.NEAREST;
-        var magFilter = gl.NEAREST;
-
-        var width = srcCanvas.width;
-        var height = srcCanvas.height;
-
-        var wrapping = gl.CLAMP_TO_EDGE;
-
-        var pow = IsSizePowerOfTwo(width, height);
-
-        if (!noRepeat && pow)
-        {
-            wrapping = gl.REPEAT;
-        }
-
-        if (this.config.antialias)
-        {
-            minFilter = (pow) ? this.mipmapFilter : gl.LINEAR;
-            magFilter = gl.LINEAR;
-        }
-
-        return this.createTexture2D(0, minFilter, magFilter, wrapping, wrapping, gl.RGBA, srcCanvas, width, height, true, false, flipY);
-    },
-
-    /**
-     * Updates a WebGL Texture based on the given Canvas Element.
-     *
-     * @method Phaser.Renderer.WebGL.WebGLRenderer#updateCanvasTexture
-     * @since 3.20.0
-     *
-     * @param {HTMLCanvasElement} srcCanvas - The Canvas to update the WebGL Texture from.
-     * @param {WebGLTexture} dstTexture - The destination WebGL Texture to update.
-     * @param {boolean} [flipY=false] - Should the WebGL Texture set `UNPACK_MULTIPLY_FLIP_Y`?
-     *
-     * @return {WebGLTexture} The updated WebGL Texture.
-     */
-    updateCanvasTexture: function (srcCanvas, dstTexture, flipY)
-    {
-        if (flipY === undefined) { flipY = false; }
-
-        var gl = this.gl;
-
-        var width = srcCanvas.width;
-        var height = srcCanvas.height;
-
-        if (width > 0 && height > 0)
-        {
-            gl.activeTexture(gl.TEXTURE0);
-            var currentTexture = gl.getParameter(gl.TEXTURE_BINDING_2D);
-            gl.bindTexture(gl.TEXTURE_2D, dstTexture);
-
-            gl.pixelStorei(gl.UNPACK_FLIP_Y_WEBGL, flipY);
-            gl.pixelStorei(gl.UNPACK_PREMULTIPLY_ALPHA_WEBGL, true);
-
-            gl.texImage2D(gl.TEXTURE_2D, 0, gl.RGBA, gl.RGBA, gl.UNSIGNED_BYTE, srcCanvas);
-
-            dstTexture.width = width;
-            dstTexture.height = height;
-
-            if (currentTexture)
-            {
-                gl.bindTexture(gl.TEXTURE_2D, currentTexture);
-            }
-        }
-
-        return dstTexture;
-    },
-
-    /**
-     * Creates a new WebGL Texture based on the given HTML Video Element.
-     *
-     * @method Phaser.Renderer.WebGL.WebGLRenderer#createVideoTexture
-     * @since 3.20.0
-     *
-     * @param {HTMLVideoElement} srcVideo - The Video to create the WebGL Texture from
-     * @param {boolean} [noRepeat=false] - Should this canvas be allowed to set `REPEAT`?
-     * @param {boolean} [flipY=false] - Should the WebGL Texture set `UNPACK_MULTIPLY_FLIP_Y`?
-     *
-     * @return {WebGLTexture} The newly created WebGL Texture.
-     */
-    createVideoTexture: function (srcVideo, noRepeat, flipY)
-    {
-        if (noRepeat === undefined) { noRepeat = false; }
-        if (flipY === undefined) { flipY = false; }
-
-        var gl = this.gl;
-        var minFilter = gl.NEAREST;
-        var magFilter = gl.NEAREST;
-
-        var width = srcVideo.videoWidth;
-        var height = srcVideo.videoHeight;
-
-        var wrapping = gl.CLAMP_TO_EDGE;
-
-        var pow = IsSizePowerOfTwo(width, height);
-
-        if (!noRepeat && pow)
-        {
-            wrapping = gl.REPEAT;
-        }
-
-        if (this.config.antialias)
-        {
-            minFilter = (pow) ? this.mipmapFilter : gl.LINEAR;
-            magFilter = gl.LINEAR;
-        }
-
-        return this.createTexture2D(0, minFilter, magFilter, wrapping, wrapping, gl.RGBA, srcVideo, width, height, true, true, flipY);
-    },
-
-    /**
-     * Updates a WebGL Texture based on the given HTML Video Element.
-     *
-     * @method Phaser.Renderer.WebGL.WebGLRenderer#updateVideoTexture
-     * @since 3.20.0
-     *
-     * @param {HTMLVideoElement} srcVideo - The Video to update the WebGL Texture with.
-     * @param {WebGLTexture} dstTexture - The destination WebGL Texture to update.
-     * @param {boolean} [flipY=false] - Should the WebGL Texture set `UNPACK_MULTIPLY_FLIP_Y`?
-     *
-     * @return {WebGLTexture} The updated WebGL Texture.
-     */
-    updateVideoTexture: function (srcVideo, dstTexture, flipY)
-    {
-        if (flipY === undefined) { flipY = false; }
-
-        var gl = this.gl;
-
-        var width = srcVideo.videoWidth;
-        var height = srcVideo.videoHeight;
-
-        if (width > 0 && height > 0)
-        {
-            gl.activeTexture(gl.TEXTURE0);
-            var currentTexture = gl.getParameter(gl.TEXTURE_BINDING_2D);
-            gl.bindTexture(gl.TEXTURE_2D, dstTexture);
-
-            gl.pixelStorei(gl.UNPACK_FLIP_Y_WEBGL, flipY);
-
-            gl.texImage2D(gl.TEXTURE_2D, 0, gl.RGBA, gl.RGBA, gl.UNSIGNED_BYTE, srcVideo);
-
-            dstTexture.width = width;
-            dstTexture.height = height;
-
-            if (currentTexture)
-            {
-                gl.bindTexture(gl.TEXTURE_2D, currentTexture);
-            }
-        }
-
-        return dstTexture;
-    },
-
-    /**
-     * Sets the minification and magnification filter for a texture.
-     *
-     * @method Phaser.Renderer.WebGL.WebGLRenderer#setTextureFilter
-     * @since 3.0.0
-     *
-     * @param {integer} texture - The texture to set the filter for.
-     * @param {integer} filter - The filter to set. 0 for linear filtering, 1 for nearest neighbor (blocky) filtering.
-     *
-     * @return {this} This WebGL Renderer instance.
-     */
-    setTextureFilter: function (texture, filter)
-    {
-        var gl = this.gl;
-        var glFilter = [ gl.LINEAR, gl.NEAREST ][filter];
-
-        // this.setTexture2D(texture, 0);
-        gl.activeTexture(gl.TEXTURE0);
-
-        var currentTexture = gl.getParameter(gl.TEXTURE_BINDING_2D);
-
-        gl.bindTexture(gl.TEXTURE_2D, texture);
-
-        gl.texParameteri(gl.TEXTURE_2D, gl.TEXTURE_MIN_FILTER, glFilter);
-        gl.texParameteri(gl.TEXTURE_2D, gl.TEXTURE_MAG_FILTER, glFilter);
-
-        // this.setTexture2D(null, 0);
-        if (currentTexture)
-        {
-            gl.bindTexture(gl.TEXTURE_2D, currentTexture);
-        }
-
-        return this;
-    },
-
-    /**
-     * Sets a 1f uniform value on the given shader.
-     *
-     * If the shader is not currently active, it is made active first.
-     *
-     * @method Phaser.Renderer.WebGL.WebGLRenderer#setFloat1
-     * @since 3.0.0
-     *
-     * @param {WebGLProgram} program - The target WebGLProgram from which the uniform location will be looked-up.
-     * @param {string} name - The name of the uniform to look-up and modify.
-     * @param {number} x - The 1f value to set on the named uniform.
-     *
-     * @return {this} This WebGL Renderer instance.
-     */
-    setFloat1: function (program, name, x)
-    {
-        this.setProgram(program);
-
-        this.gl.uniform1f(this.gl.getUniformLocation(program, name), x);
-
-        return this;
-    },
-
-    /**
-     * Sets the 2f uniform values on the given shader.
-     *
-     * If the shader is not currently active, it is made active first.
-     *
-     * @method Phaser.Renderer.WebGL.WebGLRenderer#setFloat2
-     * @since 3.0.0
-     *
-     * @param {WebGLProgram} program - The target WebGLProgram from which the uniform location will be looked-up.
-     * @param {string} name - The name of the uniform to look-up and modify.
-     * @param {number} x - The 2f x value to set on the named uniform.
-     * @param {number} y - The 2f y value to set on the named uniform.
-     *
-     * @return {this} This WebGL Renderer instance.
-     */
-    setFloat2: function (program, name, x, y)
-    {
-        this.setProgram(program);
-
-        this.gl.uniform2f(this.gl.getUniformLocation(program, name), x, y);
-
-        return this;
-    },
-
-    /**
-     * Sets the 3f uniform values on the given shader.
-     *
-     * If the shader is not currently active, it is made active first.
-     *
-     * @method Phaser.Renderer.WebGL.WebGLRenderer#setFloat3
-     * @since 3.0.0
-     *
-     * @param {WebGLProgram} program - The target WebGLProgram from which the uniform location will be looked-up.
-     * @param {string} name - The name of the uniform to look-up and modify.
-     * @param {number} x - The 3f x value to set on the named uniform.
-     * @param {number} y - The 3f y value to set on the named uniform.
-     * @param {number} z - The 3f z value to set on the named uniform.
-     *
-     * @return {this} This WebGL Renderer instance.
-     */
-    setFloat3: function (program, name, x, y, z)
-    {
-        this.setProgram(program);
-
-        this.gl.uniform3f(this.gl.getUniformLocation(program, name), x, y, z);
-
-        return this;
-    },
-
-    /**
-     * Sets the 4f uniform values on the given shader.
-     *
-     * If the shader is not currently active, it is made active first.
-     *
-     * @method Phaser.Renderer.WebGL.WebGLRenderer#setFloat4
-     * @since 3.0.0
-     *
-     * @param {WebGLProgram} program - The target WebGLProgram from which the uniform location will be looked-up.
-     * @param {string} name - The name of the uniform to look-up and modify.
-     * @param {number} x - The 4f x value to set on the named uniform.
-     * @param {number} y - The 4f y value to set on the named uniform.
-     * @param {number} z - The 4f z value to set on the named uniform.
-     * @param {number} w - The 4f w value to set on the named uniform.
-     *
-     * @return {this} This WebGL Renderer instance.
-     */
-    setFloat4: function (program, name, x, y, z, w)
-    {
-        this.setProgram(program);
-
-        this.gl.uniform4f(this.gl.getUniformLocation(program, name), x, y, z, w);
-
-        return this;
-    },
-
-    /**
-     * Sets the value of a 1fv uniform variable in the given WebGLProgram.
-     *
-     * If the shader is not currently active, it is made active first.
-     *
-     * @method Phaser.Renderer.WebGL.WebGLRenderer#setFloat1v
-     * @since 3.13.0
-     *
-     * @param {WebGLProgram} program - The target WebGLProgram from which the uniform location will be looked-up.
-     * @param {string} name - The name of the uniform to look-up and modify.
-     * @param {Float32Array} arr - The new value to be used for the uniform variable.
-     *
-     * @return {this} This WebGL Renderer instance.
-     */
-    setFloat1v: function (program, name, arr)
-    {
-        this.setProgram(program);
-
-        this.gl.uniform1fv(this.gl.getUniformLocation(program, name), arr);
-
-        return this;
-    },
-
-    /**
-     * Sets the value of a 2fv uniform variable in the given WebGLProgram.
-     *
-     * If the shader is not currently active, it is made active first.
-     *
-     * @method Phaser.Renderer.WebGL.WebGLRenderer#setFloat2v
-     * @since 3.13.0
-     *
-     * @param {WebGLProgram} program - The target WebGLProgram from which the uniform location will be looked-up.
-     * @param {string} name - The name of the uniform to look-up and modify.
-     * @param {Float32Array} arr - The new value to be used for the uniform variable.
-     *
-     * @return {this} This WebGL Renderer instance.
-     */
-    setFloat2v: function (program, name, arr)
-    {
-        this.setProgram(program);
-
-        this.gl.uniform2fv(this.gl.getUniformLocation(program, name), arr);
-
-        return this;
-    },
-
-    /**
-     * Sets the value of a 3fv uniform variable in the given WebGLProgram.
-     *
-     * If the shader is not currently active, it is made active first.
-     *
-     * @method Phaser.Renderer.WebGL.WebGLRenderer#setFloat3v
-     * @since 3.13.0
-     *
-     * @param {WebGLProgram} program - The target WebGLProgram from which the uniform location will be looked-up.
-     * @param {string} name - The name of the uniform to look-up and modify.
-     * @param {Float32Array} arr - The new value to be used for the uniform variable.
-     *
-     * @return {this} This WebGL Renderer instance.
-     */
-    setFloat3v: function (program, name, arr)
-    {
-        this.setProgram(program);
-
-        this.gl.uniform3fv(this.gl.getUniformLocation(program, name), arr);
-
-        return this;
-    },
-
-    /**
-     * Sets the value of a 4fv uniform variable in the given WebGLProgram.
-     *
-     * If the shader is not currently active, it is made active first.
-     *
-     * @method Phaser.Renderer.WebGL.WebGLRenderer#setFloat4v
-     * @since 3.13.0
-     *
-     * @param {WebGLProgram} program - The target WebGLProgram from which the uniform location will be looked-up.
-     * @param {string} name - The name of the uniform to look-up and modify.
-     * @param {Float32Array} arr - The new value to be used for the uniform variable.
-     *
-     * @return {this} This WebGL Renderer instance.
-     */
-
-    setFloat4v: function (program, name, arr)
-    {
-        this.setProgram(program);
-
-        this.gl.uniform4fv(this.gl.getUniformLocation(program, name), arr);
-
-        return this;
-    },
-
-    /**
-     * Sets a 1iv uniform value on the given shader.
-     *
-     * If the shader is not currently active, it is made active first.
-     *
-     * @method Phaser.Renderer.WebGL.WebGLRenderer#setInt1iv
-     * @since 3.50.0
-     *
-     * @param {WebGLProgram} program - The target WebGLProgram from which the uniform location will be looked-up.
-     * @param {string} name - The name of the uniform to look-up and modify.
-     * @param {Int32List} arr - The 1iv value to set on the named uniform.
-     *
-     * @return {this} This WebGL Renderer instance.
-     */
-    setInt1iv: function (program, name, arr)
-    {
-        this.setProgram(program);
-
-        this.gl.uniform1iv(this.gl.getUniformLocation(program, name), arr);
-
-        return this;
-    },
-
-    /**
-     * Sets a 1i uniform value on the given shader.
-     *
-     * If the shader is not currently active, it is made active first.
-     *
-     * @method Phaser.Renderer.WebGL.WebGLRenderer#setInt1
-     * @since 3.0.0
-     *
-     * @param {WebGLProgram} program - The target WebGLProgram from which the uniform location will be looked-up.
-     * @param {string} name - The name of the uniform to look-up and modify.
-     * @param {integer} x - The 1i value to set on the named uniform.
-     *
-     * @return {this} This WebGL Renderer instance.
-     */
-    setInt1: function (program, name, x)
-    {
-        this.setProgram(program);
-
-        this.gl.uniform1i(this.gl.getUniformLocation(program, name), x);
-
-        return this;
-    },
-
-    /**
-     * Sets the 2i uniform values on the given shader.
-     *
-     * If the shader is not currently active, it is made active first.
-     *
-     * @method Phaser.Renderer.WebGL.WebGLRenderer#setInt2
-     * @since 3.0.0
-     *
-     * @param {WebGLProgram} program - The target WebGLProgram from which the uniform location will be looked-up.
-     * @param {string} name - The name of the uniform to look-up and modify.
-     * @param {integer} x - The 2i x value to set on the named uniform.
-     * @param {integer} y - The 2i y value to set on the named uniform.
-     *
-     * @return {this} This WebGL Renderer instance.
-     */
-    setInt2: function (program, name, x, y)
-    {
-        this.setProgram(program);
-
-        this.gl.uniform2i(this.gl.getUniformLocation(program, name), x, y);
-
-        return this;
-    },
-
-    /**
-     * Sets the 3i uniform values on the given shader.
-     *
-     * If the shader is not currently active, it is made active first.
-     *
-     * @method Phaser.Renderer.WebGL.WebGLRenderer#setInt3
-     * @since 3.0.0
-     *
-     * @param {WebGLProgram} program - The target WebGLProgram from which the uniform location will be looked-up.
-     * @param {string} name - The name of the uniform to look-up and modify.
-     * @param {integer} x - The 3i x value to set on the named uniform.
-     * @param {integer} y - The 3i y value to set on the named uniform.
-     * @param {integer} z - The 3i z value to set on the named uniform.
-     *
-     * @return {this} This WebGL Renderer instance.
-     */
-    setInt3: function (program, name, x, y, z)
-    {
-        this.setProgram(program);
-
-        this.gl.uniform3i(this.gl.getUniformLocation(program, name), x, y, z);
-
-        return this;
-    },
-
-    /**
-     * Sets the 4i uniform values on the given shader.
-     *
-     * If the shader is not currently active, it is made active first.
-     *
-     * @method Phaser.Renderer.WebGL.WebGLRenderer#setInt4
-     * @since 3.0.0
-     *
-     * @param {WebGLProgram} program - The target WebGLProgram from which the uniform location will be looked-up.
-     * @param {string} name - The name of the uniform to look-up and modify.
-     * @param {integer} x - The 4i x value to set on the named uniform.
-     * @param {integer} y - The 4i y value to set on the named uniform.
-     * @param {integer} z - The 4i z value to set on the named uniform.
-     * @param {integer} w - The 4i w value to set on the named uniform.
-     *
-     * @return {this} This WebGL Renderer instance.
-     */
-    setInt4: function (program, name, x, y, z, w)
-    {
-        this.setProgram(program);
-
-        this.gl.uniform4i(this.gl.getUniformLocation(program, name), x, y, z, w);
-
-        return this;
-    },
-
-    /**
-     * Sets the value of a matrix 2fv uniform variable in the given WebGLProgram.
-     *
-     * If the shader is not currently active, it is made active first.
-     *
-     * @method Phaser.Renderer.WebGL.WebGLRenderer#setMatrix2
-     * @since 3.0.0
-     *
-     * @param {WebGLProgram} program - The target WebGLProgram from which the uniform location will be looked-up.
-     * @param {string} name - The name of the uniform to look-up and modify.
-     * @param {boolean} transpose - The value indicating whether to transpose the matrix. Must be false.
-     * @param {Float32Array} matrix - A Float32Array or sequence of 4 float values.
-     *
-     * @return {this} This WebGL Renderer instance.
-     */
-    setMatrix2: function (program, name, transpose, matrix)
-    {
-        this.setProgram(program);
-
-        this.gl.uniformMatrix2fv(this.gl.getUniformLocation(program, name), transpose, matrix);
-
-        return this;
-    },
-
-    /**
-     * Sets the value of a matrix 3fv uniform variable in the given WebGLProgram.
-     *
-     * If the shader is not currently active, it is made active first.
-     *
-     * @method Phaser.Renderer.WebGL.WebGLRenderer#setMatrix3
-     * @since 3.0.0
-     *
-     * @param {WebGLProgram} program - The target WebGLProgram from which the uniform location will be looked-up.
-     * @param {string} name - The name of the uniform to look-up and modify.
-     * @param {boolean} transpose - The value indicating whether to transpose the matrix. Must be false.
-     * @param {Float32Array} matrix - A Float32Array or sequence of 9 float values.
-     *
-     * @return {this} This WebGL Renderer instance.
-     */
-    setMatrix3: function (program, name, transpose, matrix)
-    {
-        this.setProgram(program);
-
-        this.gl.uniformMatrix3fv(this.gl.getUniformLocation(program, name), transpose, matrix);
-
-        return this;
-    },
-
-    /**
-     * Sets the value of a matrix 4fv uniform variable in the given WebGLProgram.
-     *
-     * If the shader is not currently active, it is made active first.
-     *
-     * @method Phaser.Renderer.WebGL.WebGLRenderer#setMatrix4
-     * @since 3.0.0
-     *
-     * @param {WebGLProgram} program - The target WebGLProgram from which the uniform location will be looked-up.
-     * @param {string} name - The name of the uniform to look-up and modify.
-     * @param {boolean} transpose - The value indicating whether to transpose the matrix. Must be false.
-     * @param {Float32Array} matrix - A Float32Array or sequence of 16 float values.
-     *
-     * @return {this} This WebGL Renderer instance.
-     */
-    setMatrix4: function (program, name, transpose, matrix)
-    {
-        this.setProgram(program);
-
-        this.gl.uniformMatrix4fv(this.gl.getUniformLocation(program, name), transpose, matrix);
-
-        return this;
-    },
-
-    /**
-     * Returns the maximum number of texture units that can be used in a fragment shader.
-     *
-     * @method Phaser.Renderer.WebGL.WebGLRenderer#getMaxTextures
-     * @since 3.8.0
-     *
-     * @return {integer} The maximum number of textures WebGL supports.
-     */
-    getMaxTextures: function ()
-    {
-        return this.config.maxTextures;
-    },
-
-    /**
-     * Returns the largest texture size (either width or height) that can be created.
-     * Note that VRAM may not allow a texture of any given size, it just expresses
-     * hardware / driver support for a given size.
-     *
-     * @method Phaser.Renderer.WebGL.WebGLRenderer#getMaxTextureSize
-     * @since 3.8.0
-     *
-     * @return {integer} The maximum supported texture size.
-     */
-    getMaxTextureSize: function ()
-    {
-        return this.config.maxTextureSize;
-    },
-
-    /**
-     * Destroy this WebGLRenderer, cleaning up all related resources such as pipelines, native textures, etc.
-     *
-     * @method Phaser.Renderer.WebGL.WebGLRenderer#destroy
-     * @since 3.0.0
-     */
-    destroy: function ()
-    {
-        //  Clear-up anything that should be cleared :)
-
-        var i;
-        var gl = this.gl;
-
-        var temp = this.tempTextures;
-        var native = this.nativeTextures;
-
-        for (i = 0; i < temp.length; i++)
-        {
-            gl.deleteTexture(temp[i]);
-        }
-
-        for (i = 0; i < native.length; i++)
-        {
-            gl.deleteTexture(native[i]);
-        }
-
-        this.textureIndexes = [];
-        this.nativeTextures = [];
-
-        for (var key in this.pipelines)
-        {
-            this.pipelines[key].destroy();
-
-            delete this.pipelines[key];
-        }
-
-        this.defaultCamera.destroy();
-
-        this.currentMask = null;
-        this.currentCameraMask = null;
-
-        this.canvas.removeEventListener('webglcontextlost', this.contextLostHandler, false);
-        this.canvas.removeEventListener('webglcontextrestored', this.contextRestoredHandler, false);
-
-        this.game = null;
-        this.gl = null;
-        this.canvas = null;
-
-        this.maskStack = [];
-
-        this.contextLost = true;
-
-        this.extensions = {};
-    }
-
-});
-
-module.exports = WebGLRenderer;
-=======
 /**
  * @author       Richard Davey <rich@photonstorm.com>
  * @author       Felipe Alfonso <@bitnenfer>
@@ -6633,5 +3188,4 @@
 
 });
 
-module.exports = WebGLRenderer;
->>>>>>> af272842
+module.exports = WebGLRenderer;