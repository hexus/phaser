--- conflicted
+++ resolved
@@ -1,174 +1,3 @@
-<<<<<<< HEAD
-/**
- * @author       Richard Davey <rich@photonstorm.com>
- * @copyright    2020 Photon Storm Ltd.
- * @license      {@link https://opensource.org/licenses/MIT|MIT License}
- */
-
-var Class = require('../../utils/Class');
-var CONST = require('../const');
-var File = require('../File');
-var FileTypesManager = require('../FileTypesManager');
-var GetFastValue = require('../../utils/object/GetFastValue');
-var IsPlainObject = require('../../utils/object/IsPlainObject');
-
-/**
- * @classdesc
- * A single HTML File suitable for loading by the Loader.
- *
- * These are created when you use the Phaser.Loader.LoaderPlugin#html method and are not typically created directly.
- *
- * For documentation about what all the arguments and configuration options mean please see Phaser.Loader.LoaderPlugin#html.
- *
- * @class HTMLFile
- * @extends Phaser.Loader.File
- * @memberof Phaser.Loader.FileTypes
- * @constructor
- * @since 3.12.0
- *
- * @param {Phaser.Loader.LoaderPlugin} loader - A reference to the Loader that is responsible for this file.
- * @param {(string|Phaser.Types.Loader.FileTypes.HTMLFileConfig)} key - The key to use for this file, or a file configuration object.
- * @param {string} [url] - The absolute or relative URL to load this file from. If undefined or `null` it will be set to `<key>.txt`, i.e. if `key` was "alien" then the URL will be "alien.html".
- * @param {Phaser.Types.Loader.XHRSettingsObject} [xhrSettings] - Extra XHR Settings specifically for this file.
- */
-var HTMLFile = new Class({
-
-    Extends: File,
-
-    initialize:
-
-    function HTMLFile (loader, key, url, xhrSettings)
-    {
-        var extension = 'html';
-
-        if (IsPlainObject(key))
-        {
-            var config = key;
-
-            key = GetFastValue(config, 'key');
-            url = GetFastValue(config, 'url');
-            xhrSettings = GetFastValue(config, 'xhrSettings');
-            extension = GetFastValue(config, 'extension', extension);
-        }
-
-        var fileConfig = {
-            type: 'text',
-            cache: loader.cacheManager.html,
-            extension: extension,
-            responseType: 'text',
-            key: key,
-            url: url,
-            xhrSettings: xhrSettings
-        };
-
-        File.call(this, loader, fileConfig);
-    },
-
-    /**
-     * Called automatically by Loader.nextFile.
-     * This method controls what extra work this File does with its loaded data.
-     *
-     * @method Phaser.Loader.FileTypes.HTMLFile#onProcess
-     * @since 3.7.0
-     */
-    onProcess: function ()
-    {
-        this.state = CONST.FILE_PROCESSING;
-
-        this.data = this.xhrLoader.responseText;
-
-        this.onProcessComplete();
-    }
-
-});
-
-/**
- * Adds an HTML file, or array of HTML files, to the current load queue.
- *
- * You can call this method from within your Scene's `preload`, along with any other files you wish to load:
- *
- * ```javascript
- * function preload ()
- * {
- *     this.load.html('story', 'files/LoginForm.html');
- * }
- * ```
- *
- * The file is **not** loaded right away. It is added to a queue ready to be loaded either when the loader starts,
- * or if it's already running, when the next free load slot becomes available. This happens automatically if you
- * are calling this from within the Scene's `preload` method, or a related callback. Because the file is queued
- * it means you cannot use the file immediately after calling this method, but must wait for the file to complete.
- * The typical flow for a Phaser Scene is that you load assets in the Scene's `preload` method and then when the
- * Scene's `create` method is called you are guaranteed that all of those assets are ready for use and have been
- * loaded.
- *
- * The key must be a unique String. It is used to add the file to the global HTML Cache upon a successful load.
- * The key should be unique both in terms of files being loaded and files already present in the HTML Cache.
- * Loading a file using a key that is already taken will result in a warning. If you wish to replace an existing file
- * then remove it from the HTML Cache first, before loading a new one.
- *
- * Instead of passing arguments you can pass a configuration object, such as:
- *
- * ```javascript
- * this.load.html({
- *     key: 'login',
- *     url: 'files/LoginForm.html'
- * });
- * ```
- *
- * See the documentation for `Phaser.Types.Loader.FileTypes.HTMLFileConfig` for more details.
- *
- * Once the file has finished loading you can access it from its Cache using its key:
- *
- * ```javascript
- * this.load.html('login', 'files/LoginForm.html');
- * // and later in your game ...
- * var data = this.cache.html.get('login');
- * ```
- *
- * If you have specified a prefix in the loader, via `Loader.setPrefix` then this value will be prepended to this files
- * key. For example, if the prefix was `LEVEL1.` and the key was `Story` the final key will be `LEVEL1.Story` and
- * this is what you would use to retrieve the html from the HTML Cache.
- *
- * The URL can be relative or absolute. If the URL is relative the `Loader.baseURL` and `Loader.path` values will be prepended to it.
- *
- * If the URL isn't specified the Loader will take the key and create a filename from that. For example if the key is "story"
- * and no URL is given then the Loader will set the URL to be "story.html". It will always add `.html` as the extension, although
- * this can be overridden if using an object instead of method arguments. If you do not desire this action then provide a URL.
- *
- * Note: The ability to load this type of file will only be available if the HTML File type has been built into Phaser.
- * It is available in the default build but can be excluded from custom builds.
- *
- * @method Phaser.Loader.LoaderPlugin#html
- * @fires Phaser.Loader.LoaderPlugin#ADD
- * @since 3.12.0
- *
- * @param {(string|Phaser.Types.Loader.FileTypes.HTMLFileConfig|Phaser.Types.Loader.FileTypes.HTMLFileConfig[])} key - The key to use for this file, or a file configuration object, or array of them.
- * @param {string} [url] - The absolute or relative URL to load this file from. If undefined or `null` it will be set to `<key>.html`, i.e. if `key` was "alien" then the URL will be "alien.html".
- * @param {Phaser.Types.Loader.XHRSettingsObject} [xhrSettings] - An XHR Settings configuration object. Used in replacement of the Loaders default XHR Settings.
- *
- * @return {this} The Loader instance.
- */
-FileTypesManager.register('html', function (key, url, xhrSettings)
-{
-    if (Array.isArray(key))
-    {
-        for (var i = 0; i < key.length; i++)
-        {
-            //  If it's an array it has to be an array of Objects, so we get everything out of the 'key' object
-            this.addFile(new HTMLFile(this, key[i]));
-        }
-    }
-    else
-    {
-        this.addFile(new HTMLFile(this, key, url, xhrSettings));
-    }
-
-    return this;
-});
-
-module.exports = HTMLFile;
-=======
 /**
  * @author       Richard Davey <rich@photonstorm.com>
  * @copyright    2020 Photon Storm Ltd.
@@ -337,5 +166,4 @@
     return this;
 });
 
-module.exports = HTMLFile;
->>>>>>> af272842
+module.exports = HTMLFile;