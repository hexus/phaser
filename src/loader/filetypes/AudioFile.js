var Class = require('../../utils/Class');
var File = require('../File');
var FileTypesManager = require('../FileTypesManager');
var GetFastValue = require('../../utils/object/GetFastValue');
var CONST = require('../../const');
var HTML5AudioFile = require('./HTML5AudioFile');

//  Phaser.Loader.FileTypes.AudioFile

var AudioFile = new Class({

    Extends: File,

    initialize:

    function AudioFile (key, url, path, xhrSettings, audioContext)
    {
        this.context = audioContext;

        var fileConfig = {
            type: 'audio',
            extension: GetFastValue(url, 'type', ''),
            responseType: 'arraybuffer',
            key: key,
            url: GetFastValue(url, 'uri', url),
            path: path,
            xhrSettings: xhrSettings
        };

        File.call(this, fileConfig);
    },

    onProcess: function (callback)
    {
        this.state = CONST.FILE_PROCESSING;

        var _this = this;

        // interesting read https://github.com/WebAudio/web-audio-api/issues/1305
        this.context.decodeAudioData(this.xhrLoader.response,
            function (audioBuffer)
            {
                _this.data = audioBuffer;

                _this.onComplete();

                callback(_this);
            },
            function (e)
            {
                console.error('Error with decoding audio data for \'' + this.key + '\':', e.message);

                _this.state = CONST.FILE_ERRORED;

                callback(_this);
            }
        );
    }

});

AudioFile.create = function (loader, key, urls, config, xhrSettings)
{
<<<<<<< HEAD
    var game = loader.scene.sys.game;
=======
    var game = loader.systems.game;
>>>>>>> e2d71e2c
    var audioConfig = game.config.audio;
    var deviceAudio = game.device.Audio;

    if ((audioConfig && audioConfig.noAudio) || (!deviceAudio.webAudio && !deviceAudio.audioData))
    {
        console.info('Skipping loading audio \'' + key + '\' since sounds are disabled.');
        return null;
    }

    var url = AudioFile.findAudioURL(game, urls);

    if (!url)
    {
        console.warn('No supported url provided for audio \'' + key + '\'!');
        return null;
    }

    if (deviceAudio.webAudio && !(audioConfig && audioConfig.disableWebAudio))
    {
        return new AudioFile(key, url, this.path, xhrSettings, game.sound.context);
    }
    else
    {
        return new HTML5AudioFile(key, url, this.path, config);
    }
<<<<<<< HEAD

    return new HTML5AudioFile(key, url, loader.path, config, game.sound.locked);
=======
>>>>>>> e2d71e2c
};

//  When registering a factory function 'this' refers to the Loader context.
//  
//  There are several properties available to use:
//  
//  this.scene - a reference to the Scene that owns the GameObjectFactory

FileTypesManager.register('audio', function (key, urls, config, xhrSettings)
{
    var audioFile = AudioFile.create(this, key, urls, config, xhrSettings);

    if (audioFile)
    {
        this.addFile(audioFile);
    }

    return this;
});

// this.load.audio('sound', 'assets/audio/booom.ogg', config, xhrSettings);
//
// this.load.audio('sound',
//     [
//         'assets/audio/booom.ogg',
//         'assets/audio/booom.m4a',
//         'assets/audio/booom.mp3'
//     ],
//     config, xhrSettings);
//
// this.load.audio('sound',
//     {
//         uri: 'assets/audio/boooooom',
//         type: 'ogg'
//     },
//     config, xhrSettings);
//
// this.load.audio('sound',
//     [
//         {
//             uri: 'assets/audio/booooooo',
//             type: 'ogg'
//         },
//         {
//             uri: 'assets/audio/boooooom',
//             type: 'mp3'
//         }
//     ],
//     config, xhrSettings);
//
// this.load.audio('sound',
//     [
//         {
//             uri: 'assets/audio/booooooo',
//             type: 'ogg'
//         },
//         'assets/audio/booom.m4a',
//         {
//             uri: 'assets/audio/boooooom',
//             type: 'mp3'
//         }
//     ],
//     config, xhrSettings);

AudioFile.findAudioURL = function (game, urls)
{
    if (urls.constructor !== Array)
    {
        urls = [ urls ];
    }

    for (var i = 0; i < urls.length; i++)
    {
        var url = GetFastValue(urls[i], 'uri', urls[i]);

        if (url.indexOf('blob:') === 0 || url.indexOf('data:') === 0)
        {
            return url;
        }

        var type = url.match(/\.([a-zA-Z0-9]+)($|\?)/);
        type = GetFastValue(urls[i], 'type', type ? type[1] : '').toLowerCase();

        if (game.device.Audio[type])
        {
            return {
                uri: url,
                type: type
            };
        }
    }

    return null;
};

module.exports = AudioFile;<|MERGE_RESOLUTION|>--- conflicted
+++ resolved
@@ -61,11 +61,7 @@
 
 AudioFile.create = function (loader, key, urls, config, xhrSettings)
 {
-<<<<<<< HEAD
-    var game = loader.scene.sys.game;
-=======
     var game = loader.systems.game;
->>>>>>> e2d71e2c
     var audioConfig = game.config.audio;
     var deviceAudio = game.device.Audio;
 
@@ -89,19 +85,14 @@
     }
     else
     {
-        return new HTML5AudioFile(key, url, this.path, config);
+        return new HTML5AudioFile(key, url, this.path, config, game.sound.locked);
     }
-<<<<<<< HEAD
-
-    return new HTML5AudioFile(key, url, loader.path, config, game.sound.locked);
-=======
->>>>>>> e2d71e2c
 };
 
 //  When registering a factory function 'this' refers to the Loader context.
-//  
+//
 //  There are several properties available to use:
-//  
+//
 //  this.scene - a reference to the Scene that owns the GameObjectFactory
 
 FileTypesManager.register('audio', function (key, urls, config, xhrSettings)
