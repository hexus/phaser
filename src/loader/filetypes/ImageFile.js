/**
 * @author       Richard Davey <rich@photonstorm.com>
 * @copyright    2018 Photon Storm Ltd.
 * @license      {@link https://github.com/photonstorm/phaser/blob/master/license.txt|MIT License}
 */

var Class = require('../../utils/Class');
var CONST = require('../const');
var File = require('../File');
var FileTypesManager = require('../FileTypesManager');
var GetFastValue = require('../../utils/object/GetFastValue');

/**
 * @classdesc
 * [description]
 *
 * @class ImageFile
 * @extends Phaser.Loader.File
 * @memberOf Phaser.Loader.FileTypes
 * @constructor
 * @since 3.0.0
 *
<<<<<<< HEAD
 * @param {(string|object)} key - The name of the asset to load or an object representing the asset
 * @param {string} [url] - The asset's filename
 * @param {string} [path] - The path the asset can be found in
 * @param {XHRSettingsObject} [xhrSettings] - Optional image specific XHR settings
 * @param {object} [config] - config can include: frameWidth, frameHeight, startFrame, endFrame, margin, spacing
=======
 * @param {string} key - [description]
 * @param {string} url - [description]
 * @param {string} path - [description]
 * @param {XHRSettingsObject} [xhrSettings] - [description]
 * @param {object} [config] - [description]
>>>>>>> 116e62fa
 */
var ImageFile = new Class({

    Extends: File,

    initialize:

    // this.load.image('pic', 'assets/pics/taikodrummaster.jpg');
    // this.load.image({ key: 'pic', file: 'assets/pics/taikodrummaster.jpg' });
    // this.load.image({
    //     key: 'bunny',
    //     file: 'assets/sprites/bunny.png',
    //     xhr: {
    //         user: 'root',
    //         password: 'th3G1bs0n',
    //         timeout: 30,
    //         header: 'Content-Type',
    //         headerValue: 'text/xml'
    //     }
    // });
    // this.load.image([
    //     {
    //         key: 'bunny',
    //         file: 'assets/sprites/bunny.png',
    //         xhr: {
    //             user: 'root',
    //             password: 'th3G1bs0n',
    //             timeout: 30,
    //             header: 'Content-Type',
    //             headerValue: 'text/xml'
    //         }
    //     }
    // ]);
    // this.load.image({ key: 'bunny' });
    // this.load.image({ key: 'bunny', extension: 'jpg' });

    function ImageFile (key, url, path, xhrSettings, config)
    {
        var fileKey = (typeof key === 'string') ? key : GetFastValue(key, 'key', '');
        var fileUrl = (url === undefined) ? GetFastValue(key, 'file') : url;

        var fileConfig = {
            type: 'image',
            extension: GetFastValue(key, 'extension', 'png'),
            responseType: 'blob',
            key: fileKey,
            url: fileUrl,
            path: path,
            xhrSettings: GetFastValue(key, 'xhr', xhrSettings),
            config: GetFastValue(key, 'config', config)
        };

        File.call(this, fileConfig);
    },

    onProcess: function (callback)
    {
        this.state = CONST.FILE_PROCESSING;

        this.data = new Image();

        this.data.crossOrigin = this.crossOrigin;

        var _this = this;

        this.data.onload = function ()
        {
            File.revokeObjectURL(_this.data);

            _this.onComplete();

            callback(_this);
        };

        this.data.onerror = function ()
        {
            File.revokeObjectURL(_this.data);

            _this.state = CONST.FILE_ERRORED;

            callback(_this);
        };

        File.createObjectURL(this.data, this.xhrLoader.response, 'image/png');
    }

});

/**
 * Adds an Image file to the current load queue.
 *
 * Note: This method will only be available if the Image File type has been built into Phaser.
 *
 * The file is **not** loaded immediately after calling this method.
 * Instead, the file is added to a queue within the Loader, which is processed automatically when the Loader starts.
 *
 * @method Phaser.Loader.LoaderPlugin#image
 * @since 3.0.0
 *
 * @param {string} key - [description]
 * @param {string} url - [description]
 * @param {XHRSettingsObject} [xhrSettings] - [description]
 *
 * @return {Phaser.Loader.LoaderPlugin} The Loader.
 */
FileTypesManager.register('image', function (key, url, xhrSettings)
{
    var urls;
    var fileA;
    var fileB;

    if (Array.isArray(key))
    {
        for (var i = 0; i < key.length; i++)
        {
            //  If it's an array it has to be an array of Objects, so we get everything out of the 'key' object
            urls = GetFastValue(key[i], 'file', url);

            if (Array.isArray(urls) && urls.length === 2)
            {
                fileA = this.addFile(new ImageFile(key[i], urls[0], this.path, xhrSettings));
                fileB = this.addFile(new ImageFile(key[i], urls[1], this.path, xhrSettings));

                fileA.setLinkFile(fileB, 'dataimage');
            }
            else
            {
                this.addFile(new ImageFile(key[i], url, this.path, xhrSettings));
            }
        }
    }
    else
    {
        urls = GetFastValue(key, 'file', url);

        if (Array.isArray(urls) && urls.length === 2)
        {
            fileA = this.addFile(new ImageFile(key, urls[0], this.path, xhrSettings));
            fileB = this.addFile(new ImageFile(key, urls[1], this.path, xhrSettings));

            fileA.setLinkFile(fileB, 'dataimage');
        }
        else
        {
            this.addFile(new ImageFile(key, url, this.path, xhrSettings));
        }
    }

    //  For method chaining
    return this;
});

module.exports = ImageFile;<|MERGE_RESOLUTION|>--- conflicted
+++ resolved
@@ -20,19 +20,11 @@
  * @constructor
  * @since 3.0.0
  *
-<<<<<<< HEAD
  * @param {(string|object)} key - The name of the asset to load or an object representing the asset
  * @param {string} [url] - The asset's filename
  * @param {string} [path] - The path the asset can be found in
  * @param {XHRSettingsObject} [xhrSettings] - Optional image specific XHR settings
  * @param {object} [config] - config can include: frameWidth, frameHeight, startFrame, endFrame, margin, spacing
-=======
- * @param {string} key - [description]
- * @param {string} url - [description]
- * @param {string} path - [description]
- * @param {XHRSettingsObject} [xhrSettings] - [description]
- * @param {object} [config] - [description]
->>>>>>> 116e62fa
  */
 var ImageFile = new Class({
 
