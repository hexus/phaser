<<<<<<< HEAD
/**
 * @author       Richard Davey <rich@photonstorm.com>
 * @copyright    2020 Photon Storm Ltd.
 * @license      {@link https://opensource.org/licenses/MIT|MIT License}
 */

 
var Utils = require('../../renderer/webgl/Utils');
var CONST = require('../../const.js');

/**
 * Renders this Game Object with the WebGL Renderer to the given Camera.
 * The object will not render if any of its renderFlags are set or it is being actively filtered out by the Camera.
 * This method should not be called directly. It is a utility function of the Render module.
 *
 * @method Phaser.Tilemaps.DynamicTilemapLayer#renderWebGL
 * @since 3.0.0
 * @private
 *
 * @param {Phaser.Renderer.WebGL.WebGLRenderer} renderer - A reference to the current active WebGL renderer.
 * @param {Phaser.Tilemaps.DynamicTilemapLayer} src - The Game Object being rendered in this call.
 * @param {number} interpolationPercentage - Reserved for future use and custom pipelines.
 * @param {Phaser.Cameras.Scene2D.Camera} camera - The Camera that is rendering the Game Object.
 */
var DynamicTilemapLayerWebGLRenderer = function (renderer, src, interpolationPercentage, camera)
{
    src.cull(camera);

    var renderTiles = src.culledTiles;
    var tileCount = renderTiles.length;
    var alpha = camera.alpha * src.alpha;

    if (tileCount === 0 || alpha <= 0)
    {
        return;
    }

    var gidMap = src.gidMap;
    var pipeline = src.pipeline;

    var getTint = Utils.getTintAppendFloatAlphaAndSwap;

    var scrollFactorX = src.scrollFactorX;
    var scrollFactorY = src.scrollFactorY;

    var x = src.x;
    var y = src.y;

    var sx = src.scaleX;
    var sy = src.scaleY;

    var tilesets = src.tileset;

    renderer.setPipeline(pipeline);

    //  Loop through each tileset in this layer, drawing just the tiles that are in that set each time
    //  Doing it this way around allows us to batch tiles using the same tileset
    for (var c = 0; c < tilesets.length; c++)
    {
        var currentSet = tilesets[c];
        var texture = currentSet.glTexture;
        var textureUnit = pipeline.setTexture2D(texture, src);

        for (var i = 0; i < tileCount; i++)
        {
            var tile = renderTiles[i];

            var tileset = gidMap[tile.index];

            if (tileset !== currentSet)
            {
                //  Skip tiles that aren't in this set
                continue;
            }

            var tileTexCoords = tileset.getTileTextureCoordinates(tile.index);

            if (tileTexCoords === null)
            {
                continue;
            }

            var frameWidth = 0;
            var frameHeight = 0;

            if (src.layer.orientation === CONST.ISOMETRIC || src.layer.orientation === CONST.STAGGERED || src.layer.orientation === CONST.HEXAGONAL)
            {
                // we use the tileset width and height because in isometric maps the tileset's height is often different from the tilemap's.
                frameWidth = tileset.tileWidth;
                frameHeight = tileset.tileHeight;
            }
            else
            {
                frameWidth = tile.width;
                frameHeight = tile.height;
            }

            var frameX = tileTexCoords.x;
            var frameY = tileTexCoords.y;

            var tw = frameWidth * 0.5;
            var th = frameHeight * 0.5;

            var tint = getTint(tile.tint, alpha * tile.alpha);

            pipeline.batchTexture(
                src,
                texture,
                texture.width, texture.height,
                x + ((tw + tile.pixelX) * sx), y + ((th + tile.pixelY) * sy),
                frameWidth, frameHeight,
                sx, sy,
                tile.rotation,
                tile.flipX, tile.flipY,
                scrollFactorX, scrollFactorY,
                tw, th,
                frameX, frameY, frameWidth, frameHeight,
                tint, tint, tint, tint, false,
                0, 0,
                camera,
                null,
                true,
                textureUnit
            );
        }
    }
};

module.exports = DynamicTilemapLayerWebGLRenderer;
=======
/**
 * @author       Richard Davey <rich@photonstorm.com>
 * @copyright    2020 Photon Storm Ltd.
 * @license      {@link https://opensource.org/licenses/MIT|MIT License}
 */

var Utils = require('../../renderer/webgl/Utils');

/**
 * Renders this Game Object with the WebGL Renderer to the given Camera.
 * The object will not render if any of its renderFlags are set or it is being actively filtered out by the Camera.
 * This method should not be called directly. It is a utility function of the Render module.
 *
 * @method Phaser.Tilemaps.DynamicTilemapLayer#renderWebGL
 * @since 3.0.0
 * @private
 *
 * @param {Phaser.Renderer.WebGL.WebGLRenderer} renderer - A reference to the current active WebGL renderer.
 * @param {Phaser.Tilemaps.DynamicTilemapLayer} src - The Game Object being rendered in this call.
 * @param {Phaser.Cameras.Scene2D.Camera} camera - The Camera that is rendering the Game Object.
 */
var DynamicTilemapLayerWebGLRenderer = function (renderer, src, camera)
{
    src.cull(camera);

    var renderTiles = src.culledTiles;
    var tileCount = renderTiles.length;
    var alpha = camera.alpha * src.alpha;

    if (tileCount === 0 || alpha <= 0)
    {
        return;
    }

    var gidMap = src.gidMap;
    var pipeline = renderer.pipelines.set(src.pipeline);

    var getTint = Utils.getTintAppendFloatAlpha;

    var scrollFactorX = src.scrollFactorX;
    var scrollFactorY = src.scrollFactorY;

    var x = src.x;
    var y = src.y;

    var sx = src.scaleX;
    var sy = src.scaleY;

    var tilesets = src.tileset;

    //  Loop through each tileset in this layer, drawing just the tiles that are in that set each time
    //  Doing it this way around allows us to batch tiles using the same tileset
    for (var c = 0; c < tilesets.length; c++)
    {
        var currentSet = tilesets[c];
        var texture = currentSet.glTexture;
        var textureUnit = pipeline.setTexture2D(texture, src);

        for (var i = 0; i < tileCount; i++)
        {
            var tile = renderTiles[i];

            var tileset = gidMap[tile.index];

            if (tileset !== currentSet)
            {
                //  Skip tiles that aren't in this set
                continue;
            }

            var tileTexCoords = tileset.getTileTextureCoordinates(tile.index);

            if (tileTexCoords === null)
            {
                continue;
            }

            var frameWidth = tile.width;
            var frameHeight = tile.height;

            var frameX = tileTexCoords.x;
            var frameY = tileTexCoords.y;

            var tw = tile.width * 0.5;
            var th = tile.height * 0.5;

            var tint = getTint(tile.tint, alpha * tile.alpha);

            pipeline.batchTexture(
                src,
                texture,
                texture.width, texture.height,
                x + ((tw + tile.pixelX) * sx), y + ((th + tile.pixelY) * sy),
                tile.width, tile.height,
                sx, sy,
                tile.rotation,
                tile.flipX, tile.flipY,
                scrollFactorX, scrollFactorY,
                tw, th,
                frameX, frameY, frameWidth, frameHeight,
                tint, tint, tint, tint, false,
                0, 0,
                camera,
                null,
                true,
                textureUnit
            );
        }
    }
};

module.exports = DynamicTilemapLayerWebGLRenderer;
>>>>>>> af272842
<|MERGE_RESOLUTION|>--- conflicted
+++ resolved
@@ -1,134 +1,3 @@
-<<<<<<< HEAD
-/**
- * @author       Richard Davey <rich@photonstorm.com>
- * @copyright    2020 Photon Storm Ltd.
- * @license      {@link https://opensource.org/licenses/MIT|MIT License}
- */
-
- 
-var Utils = require('../../renderer/webgl/Utils');
-var CONST = require('../../const.js');
-
-/**
- * Renders this Game Object with the WebGL Renderer to the given Camera.
- * The object will not render if any of its renderFlags are set or it is being actively filtered out by the Camera.
- * This method should not be called directly. It is a utility function of the Render module.
- *
- * @method Phaser.Tilemaps.DynamicTilemapLayer#renderWebGL
- * @since 3.0.0
- * @private
- *
- * @param {Phaser.Renderer.WebGL.WebGLRenderer} renderer - A reference to the current active WebGL renderer.
- * @param {Phaser.Tilemaps.DynamicTilemapLayer} src - The Game Object being rendered in this call.
- * @param {number} interpolationPercentage - Reserved for future use and custom pipelines.
- * @param {Phaser.Cameras.Scene2D.Camera} camera - The Camera that is rendering the Game Object.
- */
-var DynamicTilemapLayerWebGLRenderer = function (renderer, src, interpolationPercentage, camera)
-{
-    src.cull(camera);
-
-    var renderTiles = src.culledTiles;
-    var tileCount = renderTiles.length;
-    var alpha = camera.alpha * src.alpha;
-
-    if (tileCount === 0 || alpha <= 0)
-    {
-        return;
-    }
-
-    var gidMap = src.gidMap;
-    var pipeline = src.pipeline;
-
-    var getTint = Utils.getTintAppendFloatAlphaAndSwap;
-
-    var scrollFactorX = src.scrollFactorX;
-    var scrollFactorY = src.scrollFactorY;
-
-    var x = src.x;
-    var y = src.y;
-
-    var sx = src.scaleX;
-    var sy = src.scaleY;
-
-    var tilesets = src.tileset;
-
-    renderer.setPipeline(pipeline);
-
-    //  Loop through each tileset in this layer, drawing just the tiles that are in that set each time
-    //  Doing it this way around allows us to batch tiles using the same tileset
-    for (var c = 0; c < tilesets.length; c++)
-    {
-        var currentSet = tilesets[c];
-        var texture = currentSet.glTexture;
-        var textureUnit = pipeline.setTexture2D(texture, src);
-
-        for (var i = 0; i < tileCount; i++)
-        {
-            var tile = renderTiles[i];
-
-            var tileset = gidMap[tile.index];
-
-            if (tileset !== currentSet)
-            {
-                //  Skip tiles that aren't in this set
-                continue;
-            }
-
-            var tileTexCoords = tileset.getTileTextureCoordinates(tile.index);
-
-            if (tileTexCoords === null)
-            {
-                continue;
-            }
-
-            var frameWidth = 0;
-            var frameHeight = 0;
-
-            if (src.layer.orientation === CONST.ISOMETRIC || src.layer.orientation === CONST.STAGGERED || src.layer.orientation === CONST.HEXAGONAL)
-            {
-                // we use the tileset width and height because in isometric maps the tileset's height is often different from the tilemap's.
-                frameWidth = tileset.tileWidth;
-                frameHeight = tileset.tileHeight;
-            }
-            else
-            {
-                frameWidth = tile.width;
-                frameHeight = tile.height;
-            }
-
-            var frameX = tileTexCoords.x;
-            var frameY = tileTexCoords.y;
-
-            var tw = frameWidth * 0.5;
-            var th = frameHeight * 0.5;
-
-            var tint = getTint(tile.tint, alpha * tile.alpha);
-
-            pipeline.batchTexture(
-                src,
-                texture,
-                texture.width, texture.height,
-                x + ((tw + tile.pixelX) * sx), y + ((th + tile.pixelY) * sy),
-                frameWidth, frameHeight,
-                sx, sy,
-                tile.rotation,
-                tile.flipX, tile.flipY,
-                scrollFactorX, scrollFactorY,
-                tw, th,
-                frameX, frameY, frameWidth, frameHeight,
-                tint, tint, tint, tint, false,
-                0, 0,
-                camera,
-                null,
-                true,
-                textureUnit
-            );
-        }
-    }
-};
-
-module.exports = DynamicTilemapLayerWebGLRenderer;
-=======
 /**
  * @author       Richard Davey <rich@photonstorm.com>
  * @copyright    2020 Photon Storm Ltd.
@@ -206,14 +75,14 @@
                 continue;
             }
 
-            var frameWidth = tile.width;
-            var frameHeight = tile.height;
+            var frameWidth = tileset.tileWidth;
+            var frameHeight = tile.tileHeight;
 
             var frameX = tileTexCoords.x;
             var frameY = tileTexCoords.y;
 
-            var tw = tile.width * 0.5;
-            var th = tile.height * 0.5;
+            var tw = tileset.tileWidth * 0.5;
+            var th = tileset.tileHeight * 0.5;
 
             var tint = getTint(tile.tint, alpha * tile.alpha);
 
@@ -240,5 +109,4 @@
     }
 };
 
-module.exports = DynamicTilemapLayerWebGLRenderer;
->>>>>>> af272842
+module.exports = DynamicTilemapLayerWebGLRenderer;