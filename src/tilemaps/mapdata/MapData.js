/**
 * @author       Richard Davey <rich@photonstorm.com>
 * @copyright    2019 Photon Storm Ltd.
 * @license      {@link https://github.com/photonstorm/phaser/blob/master/license.txt|MIT License}
 */

var Class = require('../../utils/Class');
var GetFastValue = require('../../utils/object/GetFastValue');

/**
 * @classdesc
 * A class for representing data about a map. Maps are parsed from CSV, Tiled, etc. into this
 * format. A Tilemap object get a copy of this data and then unpacks the needed properties into
 * itself.
 *
 * @class MapData
 * @memberof Phaser.Tilemaps
 * @constructor
 * @since 3.0.0
 *
 * @param {Phaser.Tilemaps.Types.MapDataConfig} [config] - The Map configuration object.
 */
var MapData = new Class({

    initialize:

    function MapData (config)
    {
        if (config === undefined) { config = {}; }

        /**
         * The key in the Phaser cache that corresponds to the loaded tilemap data.
         * 
         * @name Phaser.Tilemaps.MapData#name
         * @type {string}
         * @since 3.0.0
         */
        this.name = GetFastValue(config, 'name', 'map');

        /**
         * The width of the entire tilemap.
         * 
         * @name Phaser.Tilemaps.MapData#width
         * @type {number}
         * @since 3.0.0
         */
        this.width = GetFastValue(config, 'width', 0);

        /**
         * The height of the entire tilemap.
         * 
         * @name Phaser.Tilemaps.MapData#height
         * @type {number}
         * @since 3.0.0
         */
        this.height = GetFastValue(config, 'height', 0);

        /**
<<<<<<< HEAD
         * [description]
         *
         * @name Phaser.Tilemaps.MapData#infinite
         * @type {boolean}
         * @since 3.0.0
         */
        this.infinite = GetFastValue(config, 'infinite', false);

        /**
         * [description]
=======
         * The width of the tiles.
>>>>>>> 9b290014
         * 
         * @name Phaser.Tilemaps.MapData#tileWidth
         * @type {number}
         * @since 3.0.0
         */
        this.tileWidth = GetFastValue(config, 'tileWidth', 0);

        /**
         * The height of the tiles.
         * 
         * @name Phaser.Tilemaps.MapData#tileHeight
         * @type {number}
         * @since 3.0.0
         */
        this.tileHeight = GetFastValue(config, 'tileHeight', 0);

        /**
         * The width in pixels of the entire tilemap.
         * 
         * @name Phaser.Tilemaps.MapData#widthInPixels
         * @type {number}
         * @since 3.0.0
         */
        this.widthInPixels = GetFastValue(config, 'widthInPixels', this.width * this.tileWidth);

        /**
         * The height in pixels of the entire tilemap.
         * 
         * @name Phaser.Tilemaps.MapData#heightInPixels
         * @type {number}
         * @since 3.0.0
         */
        this.heightInPixels = GetFastValue(config, 'heightInPixels', this.height * this.tileHeight);

        /**
         * [description]
         * 
         * @name Phaser.Tilemaps.MapData#format
         * @type {integer}
         * @since 3.0.0
         */
        this.format = GetFastValue(config, 'format', null);

        /**
         * The orientation of the map data (i.e. orthogonal, isometric, hexagonal), default 'orthogonal'.
         * 
         * @name Phaser.Tilemaps.MapData#orientation
         * @type {string}
         * @since 3.0.0
         */
        this.orientation = GetFastValue(config, 'orientation', 'orthogonal');

        /**
         * Determines the draw order of tilemap. Default is right-down
         * 
         * 0, or 'right-down'
         * 1, or 'left-down'
         * 2, or 'right-up'
         * 3, or 'left-up'
         * 
         * @name Phaser.Tilemaps.MapData#renderOrder
         * @type {string}
         * @since 3.12.0
         */
        this.renderOrder = GetFastValue(config, 'renderOrder', 'right-down');

        /**
         * The version of the map data (as specified in Tiled).
         * 
         * @name Phaser.Tilemaps.MapData#version
         * @type {string}
         * @since 3.0.0
         */
        this.version = GetFastValue(config, 'version', '1');

        /**
         * Map specific properties (can be specified in Tiled)
         * 
         * @name Phaser.Tilemaps.MapData#properties
         * @type {object}
         * @since 3.0.0
         */
        this.properties = GetFastValue(config, 'properties', {});

        /**
         * An array with all the layers configured to the MapData.
         * 
         * @name Phaser.Tilemaps.MapData#layers
         * @type {(Phaser.Tilemaps.LayerData[]|Phaser.Tilemaps.ObjectLayer)}
         * @since 3.0.0
         */
        this.layers = GetFastValue(config, 'layers', []);

        /**
         * An array of Tiled Image Layers.
         * 
         * @name Phaser.Tilemaps.MapData#images
         * @type {array}
         * @since 3.0.0
         */
        this.images = GetFastValue(config, 'images', []);

        /**
         * An object of Tiled Object Layers.
         * 
         * @name Phaser.Tilemaps.MapData#objects
         * @type {object}
         * @since 3.0.0
         */
        this.objects = GetFastValue(config, 'objects', {});

        /**
          * An object of collision data. Must be created as physics object or will return undefined.
         * 
         * @name Phaser.Tilemaps.MapData#collision
         * @type {object}
         * @since 3.0.0
         */
        this.collision = GetFastValue(config, 'collision', {});

        /**
         * An array of Tilesets.
         * 
         * @name Phaser.Tilemaps.MapData#tilesets
         * @type {Phaser.Tilemaps.Tileset[]}
         * @since 3.0.0
         */
        this.tilesets = GetFastValue(config, 'tilesets', []);

        /**
         * The collection of images the map uses(specified in Tiled)
         * 
         * @name Phaser.Tilemaps.MapData#imageCollections
         * @type {array}
         * @since 3.0.0
         */
        this.imageCollections = GetFastValue(config, 'imageCollections', []);

        /**
         * [description]
         * 
         * @name Phaser.Tilemaps.MapData#tiles
         * @type {array}
         * @since 3.0.0
         */
        this.tiles = GetFastValue(config, 'tiles', []);
    }

});

module.exports = MapData;<|MERGE_RESOLUTION|>--- conflicted
+++ resolved
@@ -56,20 +56,16 @@
         this.height = GetFastValue(config, 'height', 0);
 
         /**
-<<<<<<< HEAD
-         * [description]
+         * If the map is infinite or not.
          *
          * @name Phaser.Tilemaps.MapData#infinite
          * @type {boolean}
-         * @since 3.0.0
+         * @since 3.17.0
          */
         this.infinite = GetFastValue(config, 'infinite', false);
 
         /**
-         * [description]
-=======
          * The width of the tiles.
->>>>>>> 9b290014
          * 
          * @name Phaser.Tilemaps.MapData#tileWidth
          * @type {number}
