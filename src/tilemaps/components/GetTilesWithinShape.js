/**
 * @author       Richard Davey <rich@photonstorm.com>
 * @copyright    2020 Photon Storm Ltd.
 * @license      {@link https://opensource.org/licenses/MIT|MIT License}
 */

var Geom = require('../../geom/');
var GetTilesWithin = require('./GetTilesWithin');
var Intersects = require('../../geom/intersects/');
var NOOP = require('../../utils/NOOP');


var TriangleToRectangle = function (triangle, rect)
{
    return Intersects.RectangleToTriangle(rect, triangle);
};

// Note: Could possibly be optimized by copying the shape and shifting it into tilemapLayer
// coordinates instead of shifting the tiles.

/**
 * Gets the tiles that overlap with the given shape in the given layer. The shape must be a Circle,
 * Line, Rectangle or Triangle. The shape should be in world coordinates.
 *
 * @function Phaser.Tilemaps.Components.GetTilesWithinShape
 * @since 3.0.0
 *
 * @param {(Phaser.Geom.Circle|Phaser.Geom.Line|Phaser.Geom.Rectangle|Phaser.Geom.Triangle)} shape - A shape in world (pixel) coordinates
 * @param {object} [filteringOptions] - Optional filters to apply when getting the tiles.
 * @param {boolean} [filteringOptions.isNotEmpty=false] - If true, only return tiles that don't have -1 for an index.
 * @param {boolean} [filteringOptions.isColliding=false] - If true, only return tiles that collide on at least one side.
 * @param {boolean} [filteringOptions.hasInterestingFace=false] - If true, only return tiles that have at least one interesting face.
 * @param {Phaser.Cameras.Scene2D.Camera} [camera=main camera] - The Camera to use when calculating the tile index from the world values.
 * @param {Phaser.Tilemaps.LayerData} layer - The Tilemap Layer to act upon.
 *
 * @return {Phaser.Tilemaps.Tile[]} Array of Tile objects.
 */
var GetTilesWithinShape = function (shape, filteringOptions, camera, layer)
{
    if (shape === undefined) { return []; }

    // intersectTest is a function with parameters: shape, rect
    var intersectTest = NOOP;

    switch (typeof(shape))
    {
        case Geom.Circle:
        {
            intersectTest = Intersects.CircleToRectangle;
            break;
        }

        case Geom.Rectangle:
        {
            intersectTest = Intersects.RectangleToRectangle;
            break;
        }

        case Geom.Triangle:
        {
            intersectTest = TriangleToRectangle;
            break;
        }

        case Geom.Line:
        {
            intersectTest = Intersects.LineToRectangle;
            break;
        }
    }

    // Top left corner of the shapes's bounding box, rounded down to include partial tiles
    var pointStart = layer.tilemapLayer.worldToTileXY(shape.left, shape.top, true, undefined, camera);
    var xStart = pointStart.x;
    var yStart = pointStart.y;

    // Bottom right corner of the shapes's bounding box, rounded up to include partial tiles
    var pointEnd = layer.tilemapLayer.worldToTileXY(shape.right, shape.bottom, true, undefined, camera);
    var xEnd = Math.ceil(pointEnd.x);
    var yEnd = Math.ceil(pointEnd.y);

    // Tiles within bounding rectangle of shape. Bounds are forced to be at least 1 x 1 tile in size
    // to grab tiles for shapes that don't have a height or width (e.g. a horizontal line).
    var width = Math.max(xEnd - xStart, 1);
    var height = Math.max(yEnd - yStart, 1);
    var tiles = GetTilesWithin(xStart, yStart, width, height, filteringOptions, layer);

    var tileWidth = layer.tileWidth;
    var tileHeight = layer.tileHeight;

    if (layer.tilemapLayer)
    {
        tileWidth *= layer.tilemapLayer.scaleX;
        tileHeight *= layer.tilemapLayer.scaleY;
    }

    var results = [];
    var tileRect = new Geom.Rectangle(0, 0, tileWidth, tileHeight);

    for (var i = 0; i < tiles.length; i++)
    {
        var tile = tiles[i];
<<<<<<< HEAD
        var point = layer.tilemapLayer.tileToWorldXY(tile.x, tile.y, undefined, camera);
        tileRect.x = point.x;
        tileRect.y = point.y;
=======

        tileRect.x = TileToWorldX(tile.x, camera, layer);
        tileRect.y = TileToWorldY(tile.y, camera, layer);

>>>>>>> 8ddbeb1d
        if (intersectTest(shape, tileRect))
        {
            results.push(tile);
        }
    }

    return results;
};

module.exports = GetTilesWithinShape;<|MERGE_RESOLUTION|>--- conflicted
+++ resolved
@@ -100,16 +100,9 @@
     for (var i = 0; i < tiles.length; i++)
     {
         var tile = tiles[i];
-<<<<<<< HEAD
-        var point = layer.tilemapLayer.tileToWorldXY(tile.x, tile.y, undefined, camera);
+        var point = layer.tilemapLayer.tileToWorldXY(tile.x, tile.y, undefined, camera, layer);
         tileRect.x = point.x;
         tileRect.y = point.y;
-=======
-
-        tileRect.x = TileToWorldX(tile.x, camera, layer);
-        tileRect.y = TileToWorldY(tile.y, camera, layer);
-
->>>>>>> 8ddbeb1d
         if (intersectTest(shape, tileRect))
         {
             results.push(tile);
