--- conflicted
+++ resolved
@@ -1,97 +1,3 @@
-<<<<<<< HEAD
-/**
- * @author       Richard Davey <rich@photonstorm.com>
- * @copyright    2020 Photon Storm Ltd.
- * @license      {@link https://opensource.org/licenses/MIT|MIT License}
- */
-
-require('./polyfills');
-
-var CONST = require('./const');
-var Extend = require('./utils/object/Extend');
-
-/**
- * @namespace Phaser
- */
-
-var Phaser = {
-
-    Actions: require('./actions'),
-    Animations: require('./animations'),
-    BlendModes: require('./renderer/BlendModes'),
-    Cache: require('./cache'),
-    Cameras: require('./cameras'),
-    Core: require('./core'),
-    Class: require('./utils/Class'),
-    Create: require('./create'),
-    Curves: require('./curves'),
-    Data: require('./data'),
-    Display: require('./display'),
-    DOM: require('./dom'),
-    Events: require('./events'),
-    Game: require('./core/Game'),
-    GameObjects: require('./gameobjects'),
-    Geom: require('./geom'),
-    Input: require('./input'),
-    Loader: require('./loader'),
-    Math: require('./math'),
-    Physics: require('./physics'),
-    Plugins: require('./plugins'),
-    Renderer: require('./renderer'),
-    Scale: require('./scale'),
-    ScaleModes: require('./renderer/ScaleModes'),
-    Scene: require('./scene/Scene'),
-    Scenes: require('./scene'),
-    Structs: require('./structs'),
-    Textures: require('./textures'),
-    Tilemaps: require('./tilemaps'),
-    Time: require('./time'),
-    Tweens: require('./tweens'),
-    Utils: require('./utils')
-
-};
-
-//  Merge in the optional plugins
-
-if (typeof FEATURE_SOUND)
-{
-    Phaser.Sound = require('./sound');
-}
-
-if (typeof PLUGIN_CAMERA3D)
-{
-    Phaser.Cameras.Sprite3D = require('../plugins/camera3d/src');
-    Phaser.GameObjects.Sprite3D = require('../plugins/camera3d/src/sprite3d/Sprite3D');
-    Phaser.GameObjects.Factories.Sprite3D = require('../plugins/camera3d/src/sprite3d/Sprite3DFactory');
-    Phaser.GameObjects.Creators.Sprite3D = require('../plugins/camera3d/src/sprite3d/Sprite3DCreator');
-}
-
-if (typeof PLUGIN_FBINSTANT)
-{
-    Phaser.FacebookInstantGamesPlugin = require('../plugins/fbinstant/src/FacebookInstantGamesPlugin');
-}
-
-//   Merge in the consts
-
-Phaser = Extend(false, Phaser, CONST);
-
-/**
- * The root types namespace.
- *
- * @namespace Phaser.Types
- * @since 3.17.0
- */
-
-//  Export it
-
-module.exports = Phaser;
-
-/*
- * "Documentation is like pizza: when it is good, it is very, very good;
- * and when it is bad, it is better than nothing."
- *  -- Dick Brandon
- */
-=======
 /**
  * @author       Richard Davey <rich@photonstorm.com>
  * @copyright    2020 Photon Storm Ltd.
@@ -185,5 +91,4 @@
  * "Documentation is like pizza: when it is good, it is very, very good;
  * and when it is bad, it is better than nothing."
  *  -- Dick Brandon
- */
->>>>>>> af272842
+ */