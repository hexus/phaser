<<<<<<< HEAD
/**
 * @author       Richard Davey <rich@photonstorm.com>
 * @copyright    2020 Photon Storm Ltd.
 * @license      {@link https://opensource.org/licenses/MIT|MIT License}
 */

var CONST = require('./const');
var Class = require('../utils/Class');
var EventEmitter = require('eventemitter3');
var Events = require('./events');
var GameEvents = require('../core/events');
var GetInnerHeight = require('../dom/GetInnerHeight');
var GetTarget = require('../dom/GetTarget');
var GetScreenOrientation = require('../dom/GetScreenOrientation');
var NOOP = require('../utils/NOOP');
var Rectangle = require('../geom/rectangle/Rectangle');
var Size = require('../structs/Size');
var SnapFloor = require('../math/snap/SnapFloor');
var Vector2 = require('../math/Vector2');

/**
 * @classdesc
 * The Scale Manager handles the scaling, resizing and alignment of the game canvas.
 *
 * The way scaling is handled is by setting the game canvas to a fixed size, which is defined in the
 * game configuration. You also define the parent container in the game config. If no parent is given,
 * it will default to using the document body. The Scale Manager will then look at the available space
 * within the _parent_ and scale the canvas accordingly. Scaling is handled by setting the canvas CSS
 * width and height properties, leaving the width and height of the canvas element itself untouched.
 * Scaling is therefore achieved by keeping the core canvas the same size and 'stretching'
 * it via its CSS properties. This gives the same result and speed as using the `transform-scale` CSS
 * property, without the need for browser prefix handling.
 *
 * The calculations for the scale are heavily influenced by the bounding parent size, which is the computed
 * dimensions of the canvas's parent. The CSS rules of the parent element play an important role in the
 * operation of the Scale Manager. For example, if the parent has no defined width or height, then actions
 * like auto-centering will fail to achieve the required result. The Scale Manager works in tandem with the
 * CSS you set-up on the page hosting your game, rather than taking control of it.
 *
 * #### Parent and Display canvas containment guidelines:
 *
 * - Style the Parent element (of the game canvas) to control the Parent size and thus the games size and layout.
 *
 * - The Parent element's CSS styles should _effectively_ apply maximum (and minimum) bounding behavior.
 *
 * - The Parent element should _not_ apply a padding as this is not accounted for.
 *   If a padding is required apply it to the Parent's parent or apply a margin to the Parent.
 *   If you need to add a border, margin or any other CSS around your game container, then use a parent element and
 *   apply the CSS to this instead, otherwise you'll be constantly resizing the shape of the game container.
 *
 * - The Display canvas layout CSS styles (i.e. margins, size) should not be altered / specified as
 *   they may be updated by the Scale Manager.
 *
 * #### Scale Modes
 *
 * The way the scaling is handled is determined by the `scaleMode` property. The default is `NONE`,
 * which prevents Phaser from scaling or touching the canvas, or its parent, at all. In this mode, you are
 * responsible for all scaling. The other scaling modes afford you automatic scaling.
 *
 * If you wish to scale your game so that it always fits into the available space within the parent, you
 * should use the scale mode `FIT`. Look at the documentation for other scale modes to see what options are
 * available. Here is a basic config showing how to set this scale mode:
 *
 * ```javascript
 * scale: {
 *     parent: 'yourgamediv',
 *     mode: Phaser.Scale.FIT,
 *     width: 800,
 *     height: 600
 * }
 * ```
 *
 * Place the `scale` config object within your game config.
 *
 * If you wish for the canvas to be resized directly, so that the canvas itself fills the available space
 * (i.e. it isn't scaled, it's resized) then use the `RESIZE` scale mode. This will give you a 1:1 mapping
 * of canvas pixels to game size. In this mode CSS isn't used to scale the canvas, it's literally adjusted
 * to fill all available space within the parent. You should be extremely careful about the size of the
 * canvas you're creating when doing this, as the larger the area, the more work the GPU has to do and it's
 * very easy to hit fill-rate limits quickly.
 *
 * For complex, custom-scaling requirements, you should probably consider using the `RESIZE` scale mode,
 * with your own limitations in place re: canvas dimensions and managing the scaling with the game scenes
 * yourself. For the vast majority of games, however, the `FIT` mode is likely to be the most used.
 *
 * Please appreciate that the Scale Manager cannot perform miracles. All it does is scale your game canvas
 * as best it can, based on what it can infer from its surrounding area. There are all kinds of environments
 * where it's up to you to guide and help the canvas position itself, especially when built into rendering
 * frameworks like React and Vue. If your page requires meta tags to prevent user scaling gestures, or such
 * like, then it's up to you to ensure they are present in the html.
 *
 * #### Centering
 *
 * You can also have the game canvas automatically centered. Again, this relies heavily on the parent being
 * properly configured and styled, as the centering offsets are based entirely on the available space
 * within the parent element. Centering is disabled by default, or can be applied horizontally, vertically,
 * or both. Here's an example:
 *
 * ```javascript
 * scale: {
 *     parent: 'yourgamediv',
 *     autoCenter: Phaser.Scale.CENTER_BOTH,
 *     width: 800,
 *     height: 600
 * }
 * ```
 *
 * #### Fullscreen API
 *
 * If the browser supports it, you can send your game into fullscreen mode. In this mode, the game will fill
 * the entire display, removing all browser UI and anything else present on the screen. It will remain in this
 * mode until your game either disables it, or until the user tabs out or presses ESCape if on desktop. It's a
 * great way to achieve a desktop-game like experience from the browser, but it does require a modern browser
 * to handle it. Some mobile browsers also support this.
 *
 * @class ScaleManager
 * @memberof Phaser.Scale
 * @extends Phaser.Events.EventEmitter
 * @constructor
 * @since 3.16.0
 *
 * @param {Phaser.Game} game - A reference to the Phaser.Game instance.
 */
var ScaleManager = new Class({

    Extends: EventEmitter,

    initialize:

    function ScaleManager (game)
    {
        EventEmitter.call(this);

        /**
         * A reference to the Phaser.Game instance.
         *
         * @name Phaser.Scale.ScaleManager#game
         * @type {Phaser.Game}
         * @readonly
         * @since 3.15.0
         */
        this.game = game;

        /**
         * A reference to the HTML Canvas Element that Phaser uses to render the game.
         *
         * @name Phaser.Scale.ScaleManager#canvas
         * @type {HTMLCanvasElement}
         * @since 3.16.0
         */
        this.canvas;

        /**
         * The DOM bounds of the canvas element.
         *
         * @name Phaser.Scale.ScaleManager#canvasBounds
         * @type {Phaser.Geom.Rectangle}
         * @since 3.16.0
         */
        this.canvasBounds = new Rectangle();

        /**
         * The parent object of the Canvas. Often a div, or the browser window, or nothing in non-browser environments.
         *
         * This is set in the Game Config as the `parent` property. If undefined (or just not present), it will default
         * to use the document body. If specifically set to `null` Phaser will ignore all parent operations.
         *
         * @name Phaser.Scale.ScaleManager#parent
         * @type {?any}
         * @since 3.16.0
         */
        this.parent = null;

        /**
         * Is the parent element the browser window?
         *
         * @name Phaser.Scale.ScaleManager#parentIsWindow
         * @type {boolean}
         * @since 3.16.0
         */
        this.parentIsWindow = false;

        /**
         * The Parent Size component.
         *
         * @name Phaser.Scale.ScaleManager#parentSize
         * @type {Phaser.Structs.Size}
         * @since 3.16.0
         */
        this.parentSize = new Size();

        /**
         * The Game Size component.
         *
         * The un-modified game size, as requested in the game config (the raw width / height),
         * as used for world bounds, cameras, etc
         *
         * @name Phaser.Scale.ScaleManager#gameSize
         * @type {Phaser.Structs.Size}
         * @since 3.16.0
         */
        this.gameSize = new Size();

        /**
         * The Base Size component.
         *
         * The modified game size, which is the gameSize * resolution, used to set the canvas width and height
         * (but not the CSS style)
         *
         * @name Phaser.Scale.ScaleManager#baseSize
         * @type {Phaser.Structs.Size}
         * @since 3.16.0
         */
        this.baseSize = new Size();

        /**
         * The Display Size component.
         *
         * The size used for the canvas style, factoring in the scale mode, parent and other values.
         *
         * @name Phaser.Scale.ScaleManager#displaySize
         * @type {Phaser.Structs.Size}
         * @since 3.16.0
         */
        this.displaySize = new Size();

        /**
         * The game scale mode.
         *
         * @name Phaser.Scale.ScaleManager#scaleMode
         * @type {Phaser.Scale.ScaleModeType}
         * @since 3.16.0
         */
        this.scaleMode = CONST.SCALE_MODE.NONE;

        /**
         * The canvas resolution.
         *
         * This is hard-coded to a value of 1 in the 3.16 release of Phaser and will be enabled at a later date.
         *
         * @name Phaser.Scale.ScaleManager#resolution
         * @type {number}
         * @since 3.16.0
         */
        this.resolution = 1;

        /**
         * The game zoom factor.
         *
         * This value allows you to multiply your games base size by the given zoom factor.
         * This is then used when calculating the display size, even in `NONE` situations.
         * If you don't want Phaser to touch the canvas style at all, this value should be 1.
         *
         * Can also be set to `MAX_ZOOM` in which case the zoom value will be derived based
         * on the game size and available space within the parent.
         *
         * @name Phaser.Scale.ScaleManager#zoom
         * @type {number}
         * @since 3.16.0
         */
        this.zoom = 1;

        /**
         * Internal flag set when the game zoom factor is modified.
         *
         * @name Phaser.Scale.ScaleManager#_resetZoom
         * @type {boolean}
         * @readonly
         * @since 3.19.0
         */
        this._resetZoom = false;

        /**
         * The scale factor between the baseSize and the canvasBounds.
         *
         * @name Phaser.Scale.ScaleManager#displayScale
         * @type {Phaser.Math.Vector2}
         * @since 3.16.0
         */
        this.displayScale = new Vector2(1, 1);

        /**
         * If set, the canvas sizes will be automatically passed through Math.floor.
         * This results in rounded pixel display values, which is important for performance on legacy
         * and low powered devices, but at the cost of not achieving a 'perfect' fit in some browser windows.
         *
         * @name Phaser.Scale.ScaleManager#autoRound
         * @type {boolean}
         * @since 3.16.0
         */
        this.autoRound = false;

        /**
         * Automatically center the canvas within the parent? The different centering modes are:
         *
         * 1. No centering.
         * 2. Center both horizontally and vertically.
         * 3. Center horizontally.
         * 4. Center vertically.
         *
         * Please be aware that in order to center the game canvas, you must have specified a parent
         * that has a size set, or the canvas parent is the document.body.
         *
         * @name Phaser.Scale.ScaleManager#autoCenter
         * @type {Phaser.Scale.CenterType}
         * @since 3.16.0
         */
        this.autoCenter = CONST.CENTER.NO_CENTER;

        /**
         * The current device orientation.
         *
         * Orientation events are dispatched via the Device Orientation API, typically only on mobile browsers.
         *
         * @name Phaser.Scale.ScaleManager#orientation
         * @type {Phaser.Scale.OrientationType}
         * @since 3.16.0
         */
        this.orientation = CONST.ORIENTATION.LANDSCAPE;

        /**
         * A reference to the Device.Fullscreen object.
         *
         * @name Phaser.Scale.ScaleManager#fullscreen
         * @type {Phaser.Device.Fullscreen}
         * @since 3.16.0
         */
        this.fullscreen;

        /**
         * The DOM Element which is sent into fullscreen mode.
         *
         * @name Phaser.Scale.ScaleManager#fullscreenTarget
         * @type {?any}
         * @since 3.16.0
         */
        this.fullscreenTarget = null;

        /**
         * Did Phaser create the fullscreen target div, or was it provided in the game config?
         *
         * @name Phaser.Scale.ScaleManager#_createdFullscreenTarget
         * @type {boolean}
         * @private
         * @since 3.16.0
         */
        this._createdFullscreenTarget = false;

        /**
         * The dirty state of the Scale Manager.
         * Set if there is a change between the parent size and the current size.
         *
         * @name Phaser.Scale.ScaleManager#dirty
         * @type {boolean}
         * @since 3.16.0
         */
        this.dirty = false;

        /**
         * How many milliseconds should elapse before checking if the browser size has changed?
         *
         * Most modern browsers dispatch a 'resize' event, which the Scale Manager will listen for.
         * However, older browsers fail to do this, or do it consistently, so we fall back to a
         * more traditional 'size check' based on a time interval. You can control how often it is
         * checked here.
         *
         * @name Phaser.Scale.ScaleManager#resizeInterval
         * @type {integer}
         * @since 3.16.0
         */
        this.resizeInterval = 500;

        /**
         * Internal size interval tracker.
         *
         * @name Phaser.Scale.ScaleManager#_lastCheck
         * @type {integer}
         * @private
         * @since 3.16.0
         */
        this._lastCheck = 0;

        /**
         * Internal flag to check orientation state.
         *
         * @name Phaser.Scale.ScaleManager#_checkOrientation
         * @type {boolean}
         * @private
         * @since 3.16.0
         */
        this._checkOrientation = false;

        /**
         * Internal object containing our defined event listeners.
         *
         * @name Phaser.Scale.ScaleManager#listeners
         * @type {object}
         * @private
         * @since 3.16.0
         */
        this.listeners = {

            orientationChange: NOOP,
            windowResize: NOOP,
            fullScreenChange: NOOP,
            fullScreenError: NOOP

        };
    },

    /**
     * Called _before_ the canvas object is created and added to the DOM.
     *
     * @method Phaser.Scale.ScaleManager#preBoot
     * @protected
     * @listens Phaser.Core.Events#BOOT
     * @since 3.16.0
     */
    preBoot: function ()
    {
        //  Parse the config to get the scaling values we need
        this.parseConfig(this.game.config);

        this.game.events.once('boot', this.boot, this);
    },

    /**
     * The Boot handler is called by Phaser.Game when it first starts up.
     * The renderer is available by now and the canvas has been added to the DOM.
     *
     * @method Phaser.Scale.ScaleManager#boot
     * @protected
     * @fires Phaser.Scale.Events#RESIZE
     * @since 3.16.0
     */
    boot: function ()
    {
        var game = this.game;

        this.canvas = game.canvas;

        this.fullscreen = game.device.fullscreen;

        if (this.scaleMode !== CONST.SCALE_MODE.RESIZE)
        {
            this.displaySize.setAspectMode(this.scaleMode);
        }

        if (this.scaleMode === CONST.SCALE_MODE.NONE)
        {
            this.resize(this.width, this.height);
        }
        else
        {
            this.getParentBounds();

            //  Only set the parent bounds if the parent has an actual size
            if (this.parentSize.width > 0 && this.parentSize.height > 0)
            {
                this.displaySize.setParent(this.parentSize);
            }

            this.refresh();
        }

        game.events.on(GameEvents.PRE_STEP, this.step, this);
        game.events.once(GameEvents.DESTROY, this.destroy, this);

        this.startListeners();
    },

    /**
     * Parses the game configuration to set-up the scale defaults.
     *
     * @method Phaser.Scale.ScaleManager#parseConfig
     * @protected
     * @since 3.16.0
     *
     * @param {Phaser.Types.Core.GameConfig} config - The Game configuration object.
     */
    parseConfig: function (config)
    {
        //  Get the parent element, if any
        this.getParent(config);

        //  Get the size of the parent element
        //  This can often set a height of zero (especially for un-styled divs)
        this.getParentBounds();

        var width = config.width;
        var height = config.height;
        var scaleMode = config.scaleMode;
        var resolution = config.resolution;
        var zoom = config.zoom;
        var autoRound = config.autoRound;

        //  If width = '100%', or similar value
        if (typeof width === 'string')
        {
            //  If we have a parent with a height, we'll work it out from that
            var parentWidth = this.parentSize.width;

            if (parentWidth === 0)
            {
                parentWidth = window.innerWidth;
            }

            var parentScaleX = parseInt(width, 10) / 100;

            width = Math.floor(parentWidth * parentScaleX);
        }

        //  If height = '100%', or similar value
        if (typeof height === 'string')
        {
            //  If we have a parent with a height, we'll work it out from that
            var parentHeight = this.parentSize.height;

            if (parentHeight === 0)
            {
                parentHeight = window.innerHeight;
            }

            var parentScaleY = parseInt(height, 10) / 100;

            height = Math.floor(parentHeight * parentScaleY);
        }

        //  This is fixed at 1 on purpose.
        //  Changing it will break all user input.
        //  Wait for another release to solve this issue.
        this.resolution = 1;

        this.scaleMode = scaleMode;

        this.autoRound = autoRound;

        this.autoCenter = config.autoCenter;

        this.resizeInterval = config.resizeInterval;

        if (autoRound)
        {
            width = Math.floor(width);
            height = Math.floor(height);
        }

        //  The un-modified game size, as requested in the game config (the raw width / height) as used for world bounds, etc
        this.gameSize.setSize(width, height);

        if (zoom === CONST.ZOOM.MAX_ZOOM)
        {
            zoom = this.getMaxZoom();
        }

        this.zoom = zoom;

        if (zoom !== 1)
        {
            this._resetZoom = true;
        }

        //  The modified game size, which is the w/h * resolution
        this.baseSize.setSize(width * resolution, height * resolution);

        if (autoRound)
        {
            this.baseSize.width = Math.floor(this.baseSize.width);
            this.baseSize.height = Math.floor(this.baseSize.height);
        }

        if (config.minWidth > 0)
        {
            this.displaySize.setMin(config.minWidth * zoom, config.minHeight * zoom);
        }

        if (config.maxWidth > 0)
        {
            this.displaySize.setMax(config.maxWidth * zoom, config.maxHeight * zoom);
        }

        //  The size used for the canvas style, factoring in the scale mode and parent and zoom value
        //  We just use the w/h here as this is what sets the aspect ratio (which doesn't then change)
        this.displaySize.setSize(width, height);

        this.orientation = GetScreenOrientation(width, height);
    },

    /**
     * Determines the parent element of the game canvas, if any, based on the game configuration.
     *
     * @method Phaser.Scale.ScaleManager#getParent
     * @since 3.16.0
     *
     * @param {Phaser.Types.Core.GameConfig} config - The Game configuration object.
     */
    getParent: function (config)
    {
        var parent = config.parent;

        if (parent === null)
        {
            //  User is responsible for managing the parent
            return;
        }

        this.parent = GetTarget(parent);
        this.parentIsWindow = (this.parent === document.body);

        if (config.expandParent && config.scaleMode !== CONST.SCALE_MODE.NONE)
        {
            var DOMRect = this.parent.getBoundingClientRect();

            if (this.parentIsWindow || DOMRect.height === 0)
            {
                document.documentElement.style.height = '100%';
                document.body.style.height = '100%';

                DOMRect = this.parent.getBoundingClientRect();

                //  The parent STILL has no height, clearly no CSS
                //  has been set on it even though we fixed the body :(
                if (!this.parentIsWindow && DOMRect.height === 0)
                {
                    this.parent.style.overflow = 'hidden';
                    this.parent.style.width = '100%';
                    this.parent.style.height = '100%';
                }
            }
        }

        //  And now get the fullscreenTarget
        if (config.fullscreenTarget && !this.fullscreenTarget)
        {
            this.fullscreenTarget = GetTarget(config.fullscreenTarget);
        }
    },

    /**
     * Calculates the size of the parent bounds and updates the `parentSize` component, if the canvas has a dom parent.
     *
     * @method Phaser.Scale.ScaleManager#getParentBounds
     * @since 3.16.0
     *
     * @return {boolean} `true` if the parent bounds have changed size, otherwise `false`.
     */
    getParentBounds: function ()
    {
        if (!this.parent)
        {
            return false;
        }

        var parentSize = this.parentSize;

        // Ref. http://msdn.microsoft.com/en-us/library/hh781509(v=vs.85).aspx for getBoundingClientRect

        var DOMRect = this.parent.getBoundingClientRect();

        if (this.parentIsWindow && this.game.device.os.iOS)
        {
            DOMRect.height = GetInnerHeight(true);
        }

        var resolution = this.resolution;
        var newWidth = DOMRect.width * resolution;
        var newHeight = DOMRect.height * resolution;

        if (parentSize.width !== newWidth || parentSize.height !== newHeight)
        {
            parentSize.setSize(newWidth, newHeight);

            return true;
        }
        else
        {
            return false;
        }
    },

    /**
     * Attempts to lock the orientation of the web browser using the Screen Orientation API.
     *
     * This API is only available on modern mobile browsers.
     * See https://developer.mozilla.org/en-US/docs/Web/API/Screen/lockOrientation for details.
     *
     * @method Phaser.Scale.ScaleManager#lockOrientation
     * @since 3.16.0
     *
     * @param {string} orientation - The orientation you'd like to lock the browser in. Should be an API string such as 'landscape', 'landscape-primary', 'portrait', etc.
     *
     * @return {boolean} `true` if the orientation was successfully locked, otherwise `false`.
     */
    lockOrientation: function (orientation)
    {
        var lock = screen.lockOrientation || screen.mozLockOrientation || screen.msLockOrientation;

        if (lock)
        {
            return lock.call(screen, orientation);
        }

        return false;
    },

    /**
     * This method will set the size of the Parent Size component, which is used in scaling
     * and centering calculations. You only need to call this method if you have explicitly
     * disabled the use of a parent in your game config, but still wish to take advantage of
     * other Scale Manager features.
     *
     * @method Phaser.Scale.ScaleManager#setParentSize
     * @fires Phaser.Scale.Events#RESIZE
     * @since 3.16.0
     *
     * @param {number} width - The new width of the parent.
     * @param {number} height - The new height of the parent.
     *
     * @return {this} The Scale Manager instance.
     */
    setParentSize: function (width, height)
    {
        this.parentSize.setSize(width, height);

        return this.refresh();
    },

    /**
     * This method will set a new size for your game.
     *
     * It should only be used if you're looking to change the base size of your game and are using
     * one of the Scale Manager scaling modes, i.e. `FIT`. If you're using `NONE` and wish to
     * change the game and canvas size directly, then please use the `resize` method instead.
     *
     * @method Phaser.Scale.ScaleManager#setGameSize
     * @fires Phaser.Scale.Events#RESIZE
     * @since 3.16.0
     *
     * @param {number} width - The new width of the game.
     * @param {number} height - The new height of the game.
     *
     * @return {this} The Scale Manager instance.
     */
    setGameSize: function (width, height)
    {
        var autoRound = this.autoRound;
        var resolution = this.resolution;

        if (autoRound)
        {
            width = Math.floor(width);
            height = Math.floor(height);
        }

        var previousWidth = this.width;
        var previousHeight = this.height;

        //  The un-modified game size, as requested in the game config (the raw width / height) as used for world bounds, etc
        this.gameSize.resize(width, height);

        //  The modified game size, which is the w/h * resolution
        this.baseSize.resize(width * resolution, height * resolution);

        if (autoRound)
        {
            this.baseSize.width = Math.floor(this.baseSize.width);
            this.baseSize.height = Math.floor(this.baseSize.height);
        }

        //  The size used for the canvas style, factoring in the scale mode and parent and zoom value
        //  Update the aspect ratio
        this.displaySize.setAspectRatio(width / height);

        this.canvas.width = this.baseSize.width;
        this.canvas.height = this.baseSize.height;

        return this.refresh(previousWidth, previousHeight);
    },

    /**
     * Call this to modify the size of the Phaser canvas element directly.
     * You should only use this if you are using the `NONE` scale mode,
     * it will update all internal components completely.
     *
     * If all you want to do is change the size of the parent, see the `setParentSize` method.
     *
     * If all you want is to change the base size of the game, but still have the Scale Manager
     * manage all the scaling (i.e. you're **not** using `NONE`), then see the `setGameSize` method.
     *
     * This method will set the `gameSize`, `baseSize` and `displaySize` components to the given
     * dimensions. It will then resize the canvas width and height to the values given, by
     * directly setting the properties. Finally, if you have set the Scale Manager zoom value
     * to anything other than 1 (the default), it will set the canvas CSS width and height to
     * be the given size multiplied by the zoom factor (the canvas pixel size remains untouched).
     *
     * If you have enabled `autoCenter`, it is then passed to the `updateCenter` method and
     * the margins are set, allowing the canvas to be centered based on its parent element
     * alone. Finally, the `displayScale` is adjusted and the RESIZE event dispatched.
     *
     * @method Phaser.Scale.ScaleManager#resize
     * @fires Phaser.Scale.Events#RESIZE
     * @since 3.16.0
     *
     * @param {number} width - The new width of the game.
     * @param {number} height - The new height of the game.
     *
     * @return {this} The Scale Manager instance.
     */
    resize: function (width, height)
    {
        var zoom = this.zoom;
        var resolution = this.resolution;
        var autoRound = this.autoRound;

        if (autoRound)
        {
            width = Math.floor(width);
            height = Math.floor(height);
        }

        var previousWidth = this.width;
        var previousHeight = this.height;

        //  The un-modified game size, as requested in the game config (the raw width / height) as used for world bounds, etc
        this.gameSize.resize(width, height);

        //  The modified game size, which is the w/h * resolution
        this.baseSize.resize(width * resolution, height * resolution);

        if (autoRound)
        {
            this.baseSize.width = Math.floor(this.baseSize.width);
            this.baseSize.height = Math.floor(this.baseSize.height);
        }

        //  The size used for the canvas style, factoring in the scale mode and parent and zoom value
        //  We just use the w/h here as this is what sets the aspect ratio (which doesn't then change)
        this.displaySize.setSize((width * zoom) * resolution, (height * zoom) * resolution);

        this.canvas.width = this.baseSize.width;
        this.canvas.height = this.baseSize.height;

        var style = this.canvas.style;

        var styleWidth = width * zoom;
        var styleHeight = height * zoom;

        if (autoRound)
        {
            styleWidth = Math.floor(styleWidth);
            styleHeight = Math.floor(styleHeight);
        }

        if (styleWidth !== width || styleHeight !== height)
        {
            style.width = styleWidth + 'px';
            style.height = styleHeight + 'px';
        }

        return this.refresh(previousWidth, previousHeight);
    },

    /**
     * Sets the zoom value of the Scale Manager.
     *
     * @method Phaser.Scale.ScaleManager#setZoom
     * @fires Phaser.Scale.Events#RESIZE
     * @since 3.16.0
     *
     * @param {integer} value - The new zoom value of the game.
     *
     * @return {this} The Scale Manager instance.
     */
    setZoom: function (value)
    {
        this.zoom = value;
        this._resetZoom = true;

        return this.refresh();
    },

    /**
     * Sets the zoom to be the maximum possible based on the _current_ parent size.
     *
     * @method Phaser.Scale.ScaleManager#setMaxZoom
     * @fires Phaser.Scale.Events#RESIZE
     * @since 3.16.0
     *
     * @return {this} The Scale Manager instance.
     */
    setMaxZoom: function ()
    {
        this.zoom = this.getMaxZoom();
        this._resetZoom = true;

        return this.refresh();
    },

    /**
     * Refreshes the internal scale values, bounds sizes and orientation checks.
     *
     * Once finished, dispatches the resize event.
     *
     * This is called automatically by the Scale Manager when the browser window size changes,
     * as long as it is using a Scale Mode other than 'NONE'.
     *
     * @method Phaser.Scale.ScaleManager#refresh
     * @fires Phaser.Scale.Events#RESIZE
     * @since 3.16.0
     *
     * @param {number} [previousWidth] - The previous width of the game. Only set if the gameSize has changed.
     * @param {number} [previousHeight] - The previous height of the game. Only set if the gameSize has changed.
     *
     * @return {this} The Scale Manager instance.
     */
    refresh: function (previousWidth, previousHeight)
    {
        if (previousWidth === undefined) { previousWidth = this.width; }
        if (previousHeight === undefined) { previousHeight = this.height; }

        this.updateScale();
        this.updateBounds();
        this.updateOrientation();

        this.displayScale.set(this.baseSize.width / this.canvasBounds.width, this.baseSize.height / this.canvasBounds.height);

        var domContainer = this.game.domContainer;

        if (domContainer)
        {
            this.baseSize.setCSS(domContainer);

            var canvasStyle = this.canvas.style;
            var domStyle = domContainer.style;

            domStyle.transform = 'scale(' + this.displaySize.width / this.baseSize.width + ',' + this.displaySize.height / this.baseSize.height + ')';

            domStyle.marginLeft = canvasStyle.marginLeft;
            domStyle.marginTop = canvasStyle.marginTop;
        }

        this.emit(Events.RESIZE, this.gameSize, this.baseSize, this.displaySize, this.resolution, previousWidth, previousHeight);

        return this;
    },

    /**
     * Internal method that checks the current screen orientation, only if the internal check flag is set.
     *
     * If the orientation has changed it updates the orientation property and then dispatches the orientation change event.
     *
     * @method Phaser.Scale.ScaleManager#updateOrientation
     * @fires Phaser.Scale.Events#ORIENTATION_CHANGE
     * @since 3.16.0
     */
    updateOrientation: function ()
    {
        if (this._checkOrientation)
        {
            this._checkOrientation = false;

            var newOrientation = GetScreenOrientation(this.width, this.height);

            if (newOrientation !== this.orientation)
            {
                this.orientation = newOrientation;

                this.emit(Events.ORIENTATION_CHANGE, newOrientation);
            }
        }
    },

    /**
     * Internal method that manages updating the size components based on the scale mode.
     *
     * @method Phaser.Scale.ScaleManager#updateScale
     * @since 3.16.0
     */
    updateScale: function ()
    {
        var style = this.canvas.style;

        var width = this.gameSize.width;
        var height = this.gameSize.height;

        var styleWidth;
        var styleHeight;

        var zoom = this.zoom;
        var autoRound = this.autoRound;
        var resolution = 1;

        if (this.scaleMode === CONST.SCALE_MODE.NONE)
        {
            //  No scale
            this.displaySize.setSize((width * zoom) * resolution, (height * zoom) * resolution);

            styleWidth = this.displaySize.width / resolution;
            styleHeight = this.displaySize.height / resolution;

            if (autoRound)
            {
                styleWidth = Math.floor(styleWidth);
                styleHeight = Math.floor(styleHeight);
            }

            if (this._resetZoom)
            {
                style.width = styleWidth + 'px';
                style.height = styleHeight + 'px';

                this._resetZoom = false;
            }
        }
        else if (this.scaleMode === CONST.SCALE_MODE.RESIZE)
        {
            //  Resize to match parent

            //  This will constrain using min/max
            this.displaySize.setSize(this.parentSize.width, this.parentSize.height);

            this.gameSize.setSize(this.displaySize.width, this.displaySize.height);

            this.baseSize.setSize(this.displaySize.width * resolution, this.displaySize.height * resolution);

            styleWidth = this.displaySize.width / resolution;
            styleHeight = this.displaySize.height / resolution;

            if (autoRound)
            {
                styleWidth = Math.floor(styleWidth);
                styleHeight = Math.floor(styleHeight);
            }

            this.canvas.width = styleWidth;
            this.canvas.height = styleHeight;
        }
        else
        {
            //  All other scale modes
            this.displaySize.setSize(this.parentSize.width, this.parentSize.height);

            styleWidth = this.displaySize.width / resolution;
            styleHeight = this.displaySize.height / resolution;

            if (autoRound)
            {
                styleWidth = Math.floor(styleWidth);
                styleHeight = Math.floor(styleHeight);
            }

            style.width = styleWidth + 'px';
            style.height = styleHeight + 'px';
        }

        //  Update the parentSize in case the canvas / style change modified it
        this.getParentBounds();

        //  Finally, update the centering
        this.updateCenter();
    },

    /**
     * Calculates and returns the largest possible zoom factor, based on the current
     * parent and game sizes. If the parent has no dimensions (i.e. an unstyled div),
     * or is smaller than the un-zoomed game, then this will return a value of 1 (no zoom)
     *
     * @method Phaser.Scale.ScaleManager#getMaxZoom
     * @since 3.16.0
     *
     * @return {integer} The maximum possible zoom factor. At a minimum this value is always at least 1.
     */
    getMaxZoom: function ()
    {
        var zoomH = SnapFloor(this.parentSize.width, this.gameSize.width, 0, true);
        var zoomV = SnapFloor(this.parentSize.height, this.gameSize.height, 0, true);

        return Math.max(Math.min(zoomH, zoomV), 1);
    },

    /**
     * Calculates and updates the canvas CSS style in order to center it within the
     * bounds of its parent. If you have explicitly set parent to be `null` in your
     * game config then this method will likely give incorrect results unless you have called the
     * `setParentSize` method first.
     *
     * It works by modifying the canvas CSS `marginLeft` and `marginTop` properties.
     *
     * If they have already been set by your own style sheet, or code, this will overwrite them.
     *
     * To prevent the Scale Manager from centering the canvas, either do not set the
     * `autoCenter` property in your game config, or make sure it is set to `NO_CENTER`.
     *
     * @method Phaser.Scale.ScaleManager#updateCenter
     * @since 3.16.0
     */
    updateCenter: function ()
    {
        var autoCenter = this.autoCenter;

        if (autoCenter === CONST.CENTER.NO_CENTER)
        {
            return;
        }

        var canvas = this.canvas;

        var style = canvas.style;

        var bounds = canvas.getBoundingClientRect();

        // var width = parseInt(canvas.style.width, 10) || canvas.width;
        // var height = parseInt(canvas.style.height, 10) || canvas.height;

        var width = bounds.width;
        var height = bounds.height;

        var offsetX = Math.floor((this.parentSize.width - width) / 2);
        var offsetY = Math.floor((this.parentSize.height - height) / 2);

        if (autoCenter === CONST.CENTER.CENTER_HORIZONTALLY)
        {
            offsetY = 0;
        }
        else if (autoCenter === CONST.CENTER.CENTER_VERTICALLY)
        {
            offsetX = 0;
        }

        style.marginLeft = offsetX + 'px';
        style.marginTop = offsetY + 'px';
    },

    /**
     * Updates the `canvasBounds` rectangle to match the bounding client rectangle of the
     * canvas element being used to track input events.
     *
     * @method Phaser.Scale.ScaleManager#updateBounds
     * @since 3.16.0
     */
    updateBounds: function ()
    {
        var bounds = this.canvasBounds;
        var clientRect = this.canvas.getBoundingClientRect();

        bounds.x = clientRect.left + (window.pageXOffset || 0) - (document.documentElement.clientLeft || 0);
        bounds.y = clientRect.top + (window.pageYOffset || 0) - (document.documentElement.clientTop || 0);
        bounds.width = clientRect.width;
        bounds.height = clientRect.height;
    },

    /**
     * Transforms the pageX value into the scaled coordinate space of the Scale Manager.
     *
     * @method Phaser.Scale.ScaleManager#transformX
     * @since 3.16.0
     *
     * @param {number} pageX - The DOM pageX value.
     *
     * @return {number} The translated value.
     */
    transformX: function (pageX)
    {
        return (pageX - this.canvasBounds.left) * this.displayScale.x;
    },

    /**
     * Transforms the pageY value into the scaled coordinate space of the Scale Manager.
     *
     * @method Phaser.Scale.ScaleManager#transformY
     * @since 3.16.0
     *
     * @param {number} pageY - The DOM pageY value.
     *
     * @return {number} The translated value.
     */
    transformY: function (pageY)
    {
        return (pageY - this.canvasBounds.top) * this.displayScale.y;
    },

    /**
     * Sends a request to the browser to ask it to go in to full screen mode, using the {@link https://developer.mozilla.org/en-US/docs/Web/API/Fullscreen_API Fullscreen API}.
     *
     * If the browser does not support this, a `FULLSCREEN_UNSUPPORTED` event will be emitted.
     *
     * This method _must_ be called from a user-input gesture, such as `pointerup`. You cannot launch
     * games fullscreen without this, as most browsers block it. Games within an iframe will also be blocked
     * from fullscreen unless the iframe has the `allowfullscreen` attribute.
     *
     * On touch devices, such as Android and iOS Safari, you should always use `pointerup` and NOT `pointerdown`,
     * otherwise the request will fail unless the document in which your game is embedded has already received
     * some form of touch input, which you cannot guarantee. Activating fullscreen via `pointerup` circumvents
     * this issue.
     *
     * Performing an action that navigates to another page, or opens another tab, will automatically cancel
     * fullscreen mode, as will the user pressing the ESC key. To cancel fullscreen mode directly from your game,
     * i.e. by clicking an icon, call the `stopFullscreen` method.
     *
     * A browser can only send one DOM element into fullscreen. You can control which element this is by
     * setting the `fullscreenTarget` property in your game config, or changing the property in the Scale Manager.
     * Note that the game canvas _must_ be a child of the target. If you do not give a target, Phaser will
     * automatically create a blank `<div>` element and move the canvas into it, before going fullscreen.
     * When it leaves fullscreen, the div will be removed.
     *
     * @method Phaser.Scale.ScaleManager#startFullscreen
     * @fires Phaser.Scale.Events#ENTER_FULLSCREEN
     * @fires Phaser.Scale.Events#FULLSCREEN_FAILED
     * @fires Phaser.Scale.Events#FULLSCREEN_UNSUPPORTED
     * @fires Phaser.Scale.Events#RESIZE
     * @since 3.16.0
     *
     * @param {object} [fullscreenOptions] - The FullscreenOptions dictionary is used to provide configuration options when entering full screen.
     */
    startFullscreen: function (fullscreenOptions)
    {
        if (fullscreenOptions === undefined) { fullscreenOptions = { navigationUI: 'hide' }; }

        var fullscreen = this.fullscreen;

        if (!fullscreen.available)
        {
            this.emit(Events.FULLSCREEN_UNSUPPORTED);

            return;
        }

        if (!fullscreen.active)
        {
            var fsTarget = this.getFullscreenTarget();

            if (fullscreen.keyboard)
            {
                fsTarget[fullscreen.request](Element.ALLOW_KEYBOARD_INPUT);
            }
            else
            {
                fsTarget[fullscreen.request](fullscreenOptions);
            }
        }
    },

    /**
     * The browser has successfully entered fullscreen mode.
     *
     * @method Phaser.Scale.ScaleManager#fullscreenSuccessHandler
     * @private
     * @fires Phaser.Scale.Events#ENTER_FULLSCREEN
     * @fires Phaser.Scale.Events#RESIZE
     * @since 3.17.0
     */
    fullscreenSuccessHandler: function ()
    {
        this.getParentBounds();

        this.refresh();

        this.emit(Events.ENTER_FULLSCREEN);
    },

    /**
     * The browser failed to enter fullscreen mode.
     *
     * @method Phaser.Scale.ScaleManager#fullscreenErrorHandler
     * @private
     * @fires Phaser.Scale.Events#FULLSCREEN_FAILED
     * @fires Phaser.Scale.Events#RESIZE
     * @since 3.17.0
     *
     * @param {any} error - The DOM error event.
     */
    fullscreenErrorHandler: function (error)
    {
        this.removeFullscreenTarget();

        this.emit(Events.FULLSCREEN_FAILED, error);
    },

    /**
     * An internal method that gets the target element that is used when entering fullscreen mode.
     *
     * @method Phaser.Scale.ScaleManager#getFullscreenTarget
     * @since 3.16.0
     *
     * @return {object} The fullscreen target element.
     */
    getFullscreenTarget: function ()
    {
        if (!this.fullscreenTarget)
        {
            var fsTarget = document.createElement('div');

            fsTarget.style.margin = '0';
            fsTarget.style.padding = '0';
            fsTarget.style.width = '100%';
            fsTarget.style.height = '100%';

            this.fullscreenTarget = fsTarget;

            this._createdFullscreenTarget = true;
        }

        if (this._createdFullscreenTarget)
        {
            var canvasParent = this.canvas.parentNode;

            canvasParent.insertBefore(this.fullscreenTarget, this.canvas);

            this.fullscreenTarget.appendChild(this.canvas);
        }

        return this.fullscreenTarget;
    },

    /**
     * Removes the fullscreen target that was added to the DOM.
     *
     * @method Phaser.Scale.ScaleManager#removeFullscreenTarget
     * @since 3.17.0
     */
    removeFullscreenTarget: function ()
    {
        if (this._createdFullscreenTarget)
        {
            var fsTarget = this.fullscreenTarget;

            if (fsTarget && fsTarget.parentNode)
            {
                var parent = fsTarget.parentNode;

                parent.insertBefore(this.canvas, fsTarget);

                parent.removeChild(fsTarget);
            }
        }
    },

    /**
     * Calling this method will cancel fullscreen mode, if the browser has entered it.
     *
     * @method Phaser.Scale.ScaleManager#stopFullscreen
     * @fires Phaser.Scale.Events#LEAVE_FULLSCREEN
     * @fires Phaser.Scale.Events#FULLSCREEN_UNSUPPORTED
     * @since 3.16.0
     */
    stopFullscreen: function ()
    {
        var fullscreen = this.fullscreen;

        if (!fullscreen.available)
        {
            this.emit(Events.FULLSCREEN_UNSUPPORTED);

            return false;
        }

        if (fullscreen.active)
        {
            document[fullscreen.cancel]();
        }

        this.removeFullscreenTarget();

        //  Get the parent size again as it will have changed
        this.getParentBounds();

        this.emit(Events.LEAVE_FULLSCREEN);

        this.refresh();
    },

    /**
     * Toggles the fullscreen mode. If already in fullscreen, calling this will cancel it.
     * If not in fullscreen, this will request the browser to enter fullscreen mode.
     *
     * If the browser does not support this, a `FULLSCREEN_UNSUPPORTED` event will be emitted.
     *
     * This method _must_ be called from a user-input gesture, such as `pointerdown`. You cannot launch
     * games fullscreen without this, as most browsers block it. Games within an iframe will also be blocked
     * from fullscreen unless the iframe has the `allowfullscreen` attribute.
     *
     * @method Phaser.Scale.ScaleManager#toggleFullscreen
     * @fires Phaser.Scale.Events#ENTER_FULLSCREEN
     * @fires Phaser.Scale.Events#LEAVE_FULLSCREEN
     * @fires Phaser.Scale.Events#FULLSCREEN_UNSUPPORTED
     * @fires Phaser.Scale.Events#RESIZE
     * @since 3.16.0
     *
     * @param {object} [fullscreenOptions] - The FullscreenOptions dictionary is used to provide configuration options when entering full screen.
     */
    toggleFullscreen: function (fullscreenOptions)
    {
        if (this.fullscreen.active)
        {
            this.stopFullscreen();
        }
        else
        {
            this.startFullscreen(fullscreenOptions);
        }
    },

    /**
     * An internal method that starts the different DOM event listeners running.
     *
     * @method Phaser.Scale.ScaleManager#startListeners
     * @since 3.16.0
     */
    startListeners: function ()
    {
        var _this = this;
        var listeners = this.listeners;

        listeners.orientationChange = function ()
        {
            _this.updateBounds();

            _this._checkOrientation = true;
            _this.dirty = true;
        };

        listeners.windowResize = function ()
        {
            _this.updateBounds();

            _this.dirty = true;
        };

        //  Only dispatched on mobile devices
        window.addEventListener('orientationchange', listeners.orientationChange, false);

        window.addEventListener('resize', listeners.windowResize, false);

        if (this.fullscreen.available)
        {
            listeners.fullScreenChange = function (event)
            {
                return _this.onFullScreenChange(event);
            };

            listeners.fullScreenError = function (event)
            {
                return _this.onFullScreenError(event);
            };

            var vendors = [ 'webkit', 'moz', '' ];

            vendors.forEach(function (prefix)
            {
                document.addEventListener(prefix + 'fullscreenchange', listeners.fullScreenChange, false);
                document.addEventListener(prefix + 'fullscreenerror', listeners.fullScreenError, false);
            });

            //  MS Specific
            document.addEventListener('MSFullscreenChange', listeners.fullScreenChange, false);
            document.addEventListener('MSFullscreenError', listeners.fullScreenError, false);
        }
    },

    /**
     * Triggered when a fullscreenchange event is dispatched by the DOM.
     *
     * @method Phaser.Scale.ScaleManager#onFullScreenChange
     * @protected
     * @since 3.16.0
     */
    onFullScreenChange: function ()
    {
        if (document.fullscreenElement || document.webkitFullscreenElement || document.msFullscreenElement || document.mozFullScreenElement)
        {
            this.fullscreenSuccessHandler();
        }
        else
        {
            //  They pressed ESC while in fullscreen mode
            this.stopFullscreen();
        }
    },

    /**
     * Triggered when a fullscreenerror event is dispatched by the DOM.
     *
     * @method Phaser.Scale.ScaleManager#onFullScreenError
     * @since 3.16.0
     */
    onFullScreenError: function ()
    {
        this.removeFullscreenTarget();
    },

    /**
     * Internal method, called automatically by the game step.
     * Monitors the elapsed time and resize interval to see if a parent bounds check needs to take place.
     *
     * @method Phaser.Scale.ScaleManager#step
     * @since 3.16.0
     *
     * @param {number} time - The time value from the most recent Game step. Typically a high-resolution timer value, or Date.now().
     * @param {number} delta - The delta value since the last frame. This is smoothed to avoid delta spikes by the TimeStep class.
     */
    step: function (time, delta)
    {
        if (!this.parent)
        {
            return;
        }

        this._lastCheck += delta;

        if (this.dirty || this._lastCheck > this.resizeInterval)
        {
            //  Returns true if the parent bounds have changed size
            if (this.getParentBounds())
            {
                this.refresh();
            }

            this.dirty = false;
            this._lastCheck = 0;
        }
    },

    /**
     * Stops all DOM event listeners.
     *
     * @method Phaser.Scale.ScaleManager#stopListeners
     * @since 3.16.0
     */
    stopListeners: function ()
    {
        var listeners = this.listeners;

        window.removeEventListener('orientationchange', listeners.orientationChange, false);
        window.removeEventListener('resize', listeners.windowResize, false);

        var vendors = [ 'webkit', 'moz', '' ];

        vendors.forEach(function (prefix)
        {
            document.removeEventListener(prefix + 'fullscreenchange', listeners.fullScreenChange, false);
            document.removeEventListener(prefix + 'fullscreenerror', listeners.fullScreenError, false);
        });

        //  MS Specific
        document.removeEventListener('MSFullscreenChange', listeners.fullScreenChange, false);
        document.removeEventListener('MSFullscreenError', listeners.fullScreenError, false);
    },

    /**
     * Destroys this Scale Manager, releasing all references to external resources.
     * Once destroyed, the Scale Manager cannot be used again.
     *
     * @method Phaser.Scale.ScaleManager#destroy
     * @since 3.16.0
     */
    destroy: function ()
    {
        this.removeAllListeners();

        this.stopListeners();

        this.game = null;
        this.canvas = null;
        this.canvasBounds = null;
        this.parent = null;
        this.fullscreenTarget = null;

        this.parentSize.destroy();
        this.gameSize.destroy();
        this.baseSize.destroy();
        this.displaySize.destroy();
    },

    /**
     * Is the browser currently in fullscreen mode or not?
     *
     * @name Phaser.Scale.ScaleManager#isFullscreen
     * @type {boolean}
     * @readonly
     * @since 3.16.0
     */
    isFullscreen: {

        get: function ()
        {
            return this.fullscreen.active;
        }

    },

    /**
     * The game width.
     *
     * This is typically the size given in the game configuration.
     *
     * @name Phaser.Scale.ScaleManager#width
     * @type {number}
     * @readonly
     * @since 3.16.0
     */
    width: {

        get: function ()
        {
            return this.gameSize.width;
        }

    },

    /**
     * The game height.
     *
     * This is typically the size given in the game configuration.
     *
     * @name Phaser.Scale.ScaleManager#height
     * @type {number}
     * @readonly
     * @since 3.16.0
     */
    height: {

        get: function ()
        {
            return this.gameSize.height;
        }

    },

    /**
     * Is the device in a portrait orientation as reported by the Orientation API?
     * This value is usually only available on mobile devices.
     *
     * @name Phaser.Scale.ScaleManager#isPortrait
     * @type {boolean}
     * @readonly
     * @since 3.16.0
     */
    isPortrait: {

        get: function ()
        {
            return (this.orientation === CONST.ORIENTATION.PORTRAIT);
        }

    },

    /**
     * Is the device in a landscape orientation as reported by the Orientation API?
     * This value is usually only available on mobile devices.
     *
     * @name Phaser.Scale.ScaleManager#isLandscape
     * @type {boolean}
     * @readonly
     * @since 3.16.0
     */
    isLandscape: {

        get: function ()
        {
            return (this.orientation === CONST.ORIENTATION.LANDSCAPE);
        }

    },

    /**
     * Are the game dimensions portrait? (i.e. taller than they are wide)
     *
     * This is different to the device itself being in a portrait orientation.
     *
     * @name Phaser.Scale.ScaleManager#isGamePortrait
     * @type {boolean}
     * @readonly
     * @since 3.16.0
     */
    isGamePortrait: {

        get: function ()
        {
            return (this.height > this.width);
        }

    },

    /**
     * Are the game dimensions landscape? (i.e. wider than they are tall)
     *
     * This is different to the device itself being in a landscape orientation.
     *
     * @name Phaser.Scale.ScaleManager#isGameLandscape
     * @type {boolean}
     * @readonly
     * @since 3.16.0
     */
    isGameLandscape: {

        get: function ()
        {
            return (this.width > this.height);
        }

    }

});

module.exports = ScaleManager;
=======
/**
 * @author       Richard Davey <rich@photonstorm.com>
 * @copyright    2020 Photon Storm Ltd.
 * @license      {@link https://opensource.org/licenses/MIT|MIT License}
 */

var CONST = require('./const');
var Class = require('../utils/Class');
var EventEmitter = require('eventemitter3');
var Events = require('./events');
var GameEvents = require('../core/events');
var GetInnerHeight = require('../dom/GetInnerHeight');
var GetTarget = require('../dom/GetTarget');
var GetScreenOrientation = require('../dom/GetScreenOrientation');
var NOOP = require('../utils/NOOP');
var Rectangle = require('../geom/rectangle/Rectangle');
var Size = require('../structs/Size');
var SnapFloor = require('../math/snap/SnapFloor');
var Vector2 = require('../math/Vector2');

/**
 * @classdesc
 * The Scale Manager handles the scaling, resizing and alignment of the game canvas.
 *
 * The way scaling is handled is by setting the game canvas to a fixed size, which is defined in the
 * game configuration. You also define the parent container in the game config. If no parent is given,
 * it will default to using the document body. The Scale Manager will then look at the available space
 * within the _parent_ and scale the canvas accordingly. Scaling is handled by setting the canvas CSS
 * width and height properties, leaving the width and height of the canvas element itself untouched.
 * Scaling is therefore achieved by keeping the core canvas the same size and 'stretching'
 * it via its CSS properties. This gives the same result and speed as using the `transform-scale` CSS
 * property, without the need for browser prefix handling.
 *
 * The calculations for the scale are heavily influenced by the bounding parent size, which is the computed
 * dimensions of the canvas's parent. The CSS rules of the parent element play an important role in the
 * operation of the Scale Manager. For example, if the parent has no defined width or height, then actions
 * like auto-centering will fail to achieve the required result. The Scale Manager works in tandem with the
 * CSS you set-up on the page hosting your game, rather than taking control of it.
 *
 * #### Parent and Display canvas containment guidelines:
 *
 * - Style the Parent element (of the game canvas) to control the Parent size and thus the games size and layout.
 *
 * - The Parent element's CSS styles should _effectively_ apply maximum (and minimum) bounding behavior.
 *
 * - The Parent element should _not_ apply a padding as this is not accounted for.
 *   If a padding is required apply it to the Parent's parent or apply a margin to the Parent.
 *   If you need to add a border, margin or any other CSS around your game container, then use a parent element and
 *   apply the CSS to this instead, otherwise you'll be constantly resizing the shape of the game container.
 *
 * - The Display canvas layout CSS styles (i.e. margins, size) should not be altered / specified as
 *   they may be updated by the Scale Manager.
 *
 * #### Scale Modes
 *
 * The way the scaling is handled is determined by the `scaleMode` property. The default is `NONE`,
 * which prevents Phaser from scaling or touching the canvas, or its parent, at all. In this mode, you are
 * responsible for all scaling. The other scaling modes afford you automatic scaling.
 *
 * If you wish to scale your game so that it always fits into the available space within the parent, you
 * should use the scale mode `FIT`. Look at the documentation for other scale modes to see what options are
 * available. Here is a basic config showing how to set this scale mode:
 *
 * ```javascript
 * scale: {
 *     parent: 'yourgamediv',
 *     mode: Phaser.Scale.FIT,
 *     width: 800,
 *     height: 600
 * }
 * ```
 *
 * Place the `scale` config object within your game config.
 *
 * If you wish for the canvas to be resized directly, so that the canvas itself fills the available space
 * (i.e. it isn't scaled, it's resized) then use the `RESIZE` scale mode. This will give you a 1:1 mapping
 * of canvas pixels to game size. In this mode CSS isn't used to scale the canvas, it's literally adjusted
 * to fill all available space within the parent. You should be extremely careful about the size of the
 * canvas you're creating when doing this, as the larger the area, the more work the GPU has to do and it's
 * very easy to hit fill-rate limits quickly.
 *
 * For complex, custom-scaling requirements, you should probably consider using the `RESIZE` scale mode,
 * with your own limitations in place re: canvas dimensions and managing the scaling with the game scenes
 * yourself. For the vast majority of games, however, the `FIT` mode is likely to be the most used.
 *
 * Please appreciate that the Scale Manager cannot perform miracles. All it does is scale your game canvas
 * as best it can, based on what it can infer from its surrounding area. There are all kinds of environments
 * where it's up to you to guide and help the canvas position itself, especially when built into rendering
 * frameworks like React and Vue. If your page requires meta tags to prevent user scaling gestures, or such
 * like, then it's up to you to ensure they are present in the html.
 *
 * #### Centering
 *
 * You can also have the game canvas automatically centered. Again, this relies heavily on the parent being
 * properly configured and styled, as the centering offsets are based entirely on the available space
 * within the parent element. Centering is disabled by default, or can be applied horizontally, vertically,
 * or both. Here's an example:
 *
 * ```javascript
 * scale: {
 *     parent: 'yourgamediv',
 *     autoCenter: Phaser.Scale.CENTER_BOTH,
 *     width: 800,
 *     height: 600
 * }
 * ```
 *
 * #### Fullscreen API
 *
 * If the browser supports it, you can send your game into fullscreen mode. In this mode, the game will fill
 * the entire display, removing all browser UI and anything else present on the screen. It will remain in this
 * mode until your game either disables it, or until the user tabs out or presses ESCape if on desktop. It's a
 * great way to achieve a desktop-game like experience from the browser, but it does require a modern browser
 * to handle it. Some mobile browsers also support this.
 *
 * @class ScaleManager
 * @memberof Phaser.Scale
 * @extends Phaser.Events.EventEmitter
 * @constructor
 * @since 3.16.0
 *
 * @param {Phaser.Game} game - A reference to the Phaser.Game instance.
 */
var ScaleManager = new Class({

    Extends: EventEmitter,

    initialize:

    function ScaleManager (game)
    {
        EventEmitter.call(this);

        /**
         * A reference to the Phaser.Game instance.
         *
         * @name Phaser.Scale.ScaleManager#game
         * @type {Phaser.Game}
         * @readonly
         * @since 3.15.0
         */
        this.game = game;

        /**
         * A reference to the HTML Canvas Element that Phaser uses to render the game.
         *
         * @name Phaser.Scale.ScaleManager#canvas
         * @type {HTMLCanvasElement}
         * @since 3.16.0
         */
        this.canvas;

        /**
         * The DOM bounds of the canvas element.
         *
         * @name Phaser.Scale.ScaleManager#canvasBounds
         * @type {Phaser.Geom.Rectangle}
         * @since 3.16.0
         */
        this.canvasBounds = new Rectangle();

        /**
         * The parent object of the Canvas. Often a div, or the browser window, or nothing in non-browser environments.
         *
         * This is set in the Game Config as the `parent` property. If undefined (or just not present), it will default
         * to use the document body. If specifically set to `null` Phaser will ignore all parent operations.
         *
         * @name Phaser.Scale.ScaleManager#parent
         * @type {?any}
         * @since 3.16.0
         */
        this.parent = null;

        /**
         * Is the parent element the browser window?
         *
         * @name Phaser.Scale.ScaleManager#parentIsWindow
         * @type {boolean}
         * @since 3.16.0
         */
        this.parentIsWindow = false;

        /**
         * The Parent Size component.
         *
         * @name Phaser.Scale.ScaleManager#parentSize
         * @type {Phaser.Structs.Size}
         * @since 3.16.0
         */
        this.parentSize = new Size();

        /**
         * The Game Size component.
         *
         * The un-modified game size, as requested in the game config (the raw width / height),
         * as used for world bounds, cameras, etc
         *
         * @name Phaser.Scale.ScaleManager#gameSize
         * @type {Phaser.Structs.Size}
         * @since 3.16.0
         */
        this.gameSize = new Size();

        /**
         * The Base Size component.
         *
         * The modified game size, which is the auto-rounded gameSize, used to set the canvas width and height
         * (but not the CSS style)
         *
         * @name Phaser.Scale.ScaleManager#baseSize
         * @type {Phaser.Structs.Size}
         * @since 3.16.0
         */
        this.baseSize = new Size();

        /**
         * The Display Size component.
         *
         * The size used for the canvas style, factoring in the scale mode, parent and other values.
         *
         * @name Phaser.Scale.ScaleManager#displaySize
         * @type {Phaser.Structs.Size}
         * @since 3.16.0
         */
        this.displaySize = new Size();

        /**
         * The game scale mode.
         *
         * @name Phaser.Scale.ScaleManager#scaleMode
         * @type {Phaser.Scale.ScaleModeType}
         * @since 3.16.0
         */
        this.scaleMode = CONST.SCALE_MODE.NONE;

        /**
         * The game zoom factor.
         *
         * This value allows you to multiply your games base size by the given zoom factor.
         * This is then used when calculating the display size, even in `NONE` situations.
         * If you don't want Phaser to touch the canvas style at all, this value should be 1.
         *
         * Can also be set to `MAX_ZOOM` in which case the zoom value will be derived based
         * on the game size and available space within the parent.
         *
         * @name Phaser.Scale.ScaleManager#zoom
         * @type {number}
         * @since 3.16.0
         */
        this.zoom = 1;

        /**
         * Internal flag set when the game zoom factor is modified.
         *
         * @name Phaser.Scale.ScaleManager#_resetZoom
         * @type {boolean}
         * @readonly
         * @since 3.19.0
         */
        this._resetZoom = false;

        /**
         * The scale factor between the baseSize and the canvasBounds.
         *
         * @name Phaser.Scale.ScaleManager#displayScale
         * @type {Phaser.Math.Vector2}
         * @since 3.16.0
         */
        this.displayScale = new Vector2(1, 1);

        /**
         * If set, the canvas sizes will be automatically passed through Math.floor.
         * This results in rounded pixel display values, which is important for performance on legacy
         * and low powered devices, but at the cost of not achieving a 'perfect' fit in some browser windows.
         *
         * @name Phaser.Scale.ScaleManager#autoRound
         * @type {boolean}
         * @since 3.16.0
         */
        this.autoRound = false;

        /**
         * Automatically center the canvas within the parent? The different centering modes are:
         *
         * 1. No centering.
         * 2. Center both horizontally and vertically.
         * 3. Center horizontally.
         * 4. Center vertically.
         *
         * Please be aware that in order to center the game canvas, you must have specified a parent
         * that has a size set, or the canvas parent is the document.body.
         *
         * @name Phaser.Scale.ScaleManager#autoCenter
         * @type {Phaser.Scale.CenterType}
         * @since 3.16.0
         */
        this.autoCenter = CONST.CENTER.NO_CENTER;

        /**
         * The current device orientation.
         *
         * Orientation events are dispatched via the Device Orientation API, typically only on mobile browsers.
         *
         * @name Phaser.Scale.ScaleManager#orientation
         * @type {Phaser.Scale.OrientationType}
         * @since 3.16.0
         */
        this.orientation = CONST.ORIENTATION.LANDSCAPE;

        /**
         * A reference to the Device.Fullscreen object.
         *
         * @name Phaser.Scale.ScaleManager#fullscreen
         * @type {Phaser.Device.Fullscreen}
         * @since 3.16.0
         */
        this.fullscreen;

        /**
         * The DOM Element which is sent into fullscreen mode.
         *
         * @name Phaser.Scale.ScaleManager#fullscreenTarget
         * @type {?any}
         * @since 3.16.0
         */
        this.fullscreenTarget = null;

        /**
         * Did Phaser create the fullscreen target div, or was it provided in the game config?
         *
         * @name Phaser.Scale.ScaleManager#_createdFullscreenTarget
         * @type {boolean}
         * @private
         * @since 3.16.0
         */
        this._createdFullscreenTarget = false;

        /**
         * The dirty state of the Scale Manager.
         * Set if there is a change between the parent size and the current size.
         *
         * @name Phaser.Scale.ScaleManager#dirty
         * @type {boolean}
         * @since 3.16.0
         */
        this.dirty = false;

        /**
         * How many milliseconds should elapse before checking if the browser size has changed?
         *
         * Most modern browsers dispatch a 'resize' event, which the Scale Manager will listen for.
         * However, older browsers fail to do this, or do it consistently, so we fall back to a
         * more traditional 'size check' based on a time interval. You can control how often it is
         * checked here.
         *
         * @name Phaser.Scale.ScaleManager#resizeInterval
         * @type {integer}
         * @since 3.16.0
         */
        this.resizeInterval = 500;

        /**
         * Internal size interval tracker.
         *
         * @name Phaser.Scale.ScaleManager#_lastCheck
         * @type {integer}
         * @private
         * @since 3.16.0
         */
        this._lastCheck = 0;

        /**
         * Internal flag to check orientation state.
         *
         * @name Phaser.Scale.ScaleManager#_checkOrientation
         * @type {boolean}
         * @private
         * @since 3.16.0
         */
        this._checkOrientation = false;

        /**
         * Internal object containing our defined event listeners.
         *
         * @name Phaser.Scale.ScaleManager#listeners
         * @type {object}
         * @private
         * @since 3.16.0
         */
        this.listeners = {

            orientationChange: NOOP,
            windowResize: NOOP,
            fullScreenChange: NOOP,
            fullScreenError: NOOP

        };
    },

    /**
     * Called _before_ the canvas object is created and added to the DOM.
     *
     * @method Phaser.Scale.ScaleManager#preBoot
     * @protected
     * @listens Phaser.Core.Events#BOOT
     * @since 3.16.0
     */
    preBoot: function ()
    {
        //  Parse the config to get the scaling values we need
        this.parseConfig(this.game.config);

        this.game.events.once(GameEvents.BOOT, this.boot, this);
    },

    /**
     * The Boot handler is called by Phaser.Game when it first starts up.
     * The renderer is available by now and the canvas has been added to the DOM.
     *
     * @method Phaser.Scale.ScaleManager#boot
     * @protected
     * @fires Phaser.Scale.Events#RESIZE
     * @since 3.16.0
     */
    boot: function ()
    {
        var game = this.game;

        this.canvas = game.canvas;

        this.fullscreen = game.device.fullscreen;

        if (this.scaleMode !== CONST.SCALE_MODE.RESIZE)
        {
            this.displaySize.setAspectMode(this.scaleMode);
        }

        if (this.scaleMode === CONST.SCALE_MODE.NONE)
        {
            this.resize(this.width, this.height);
        }
        else
        {
            this.getParentBounds();

            //  Only set the parent bounds if the parent has an actual size
            if (this.parentSize.width > 0 && this.parentSize.height > 0)
            {
                this.displaySize.setParent(this.parentSize);
            }

            this.refresh();
        }

        game.events.on(GameEvents.PRE_STEP, this.step, this);
        game.events.once(GameEvents.READY, this.refresh, this);
        game.events.once(GameEvents.DESTROY, this.destroy, this);

        this.startListeners();
    },

    /**
     * Parses the game configuration to set-up the scale defaults.
     *
     * @method Phaser.Scale.ScaleManager#parseConfig
     * @protected
     * @since 3.16.0
     *
     * @param {Phaser.Types.Core.GameConfig} config - The Game configuration object.
     */
    parseConfig: function (config)
    {
        //  Get the parent element, if any
        this.getParent(config);

        //  Get the size of the parent element
        //  This can often set a height of zero (especially for un-styled divs)
        this.getParentBounds();

        var width = config.width;
        var height = config.height;
        var scaleMode = config.scaleMode;
        var zoom = config.zoom;
        var autoRound = config.autoRound;

        //  If width = '100%', or similar value
        if (typeof width === 'string')
        {
            //  If we have a parent with a height, we'll work it out from that
            var parentWidth = this.parentSize.width;

            if (parentWidth === 0)
            {
                parentWidth = window.innerWidth;
            }

            var parentScaleX = parseInt(width, 10) / 100;

            width = Math.floor(parentWidth * parentScaleX);
        }

        //  If height = '100%', or similar value
        if (typeof height === 'string')
        {
            //  If we have a parent with a height, we'll work it out from that
            var parentHeight = this.parentSize.height;

            if (parentHeight === 0)
            {
                parentHeight = window.innerHeight;
            }

            var parentScaleY = parseInt(height, 10) / 100;

            height = Math.floor(parentHeight * parentScaleY);
        }

        this.scaleMode = scaleMode;

        this.autoRound = autoRound;

        this.autoCenter = config.autoCenter;

        this.resizeInterval = config.resizeInterval;

        if (autoRound)
        {
            width = Math.floor(width);
            height = Math.floor(height);
        }

        //  The un-modified game size, as requested in the game config (the raw width / height) as used for world bounds, etc
        this.gameSize.setSize(width, height);

        if (zoom === CONST.ZOOM.MAX_ZOOM)
        {
            zoom = this.getMaxZoom();
        }

        this.zoom = zoom;

        if (zoom !== 1)
        {
            this._resetZoom = true;
        }

        //  The modified game size
        this.baseSize.setSize(width, height);

        if (autoRound)
        {
            this.baseSize.width = Math.floor(this.baseSize.width);
            this.baseSize.height = Math.floor(this.baseSize.height);
        }

        if (config.minWidth > 0)
        {
            this.displaySize.setMin(config.minWidth * zoom, config.minHeight * zoom);
        }

        if (config.maxWidth > 0)
        {
            this.displaySize.setMax(config.maxWidth * zoom, config.maxHeight * zoom);
        }

        //  The size used for the canvas style, factoring in the scale mode and parent and zoom value
        //  We just use the w/h here as this is what sets the aspect ratio (which doesn't then change)
        this.displaySize.setSize(width, height);

        this.orientation = GetScreenOrientation(width, height);
    },

    /**
     * Determines the parent element of the game canvas, if any, based on the game configuration.
     *
     * @method Phaser.Scale.ScaleManager#getParent
     * @since 3.16.0
     *
     * @param {Phaser.Types.Core.GameConfig} config - The Game configuration object.
     */
    getParent: function (config)
    {
        var parent = config.parent;

        if (parent === null)
        {
            //  User is responsible for managing the parent
            return;
        }

        this.parent = GetTarget(parent);
        this.parentIsWindow = (this.parent === document.body);

        if (config.expandParent && config.scaleMode !== CONST.SCALE_MODE.NONE)
        {
            var DOMRect = this.parent.getBoundingClientRect();

            if (this.parentIsWindow || DOMRect.height === 0)
            {
                document.documentElement.style.height = '100%';
                document.body.style.height = '100%';

                DOMRect = this.parent.getBoundingClientRect();

                //  The parent STILL has no height, clearly no CSS
                //  has been set on it even though we fixed the body :(
                if (!this.parentIsWindow && DOMRect.height === 0)
                {
                    this.parent.style.overflow = 'hidden';
                    this.parent.style.width = '100%';
                    this.parent.style.height = '100%';
                }
            }
        }

        //  And now get the fullscreenTarget
        if (config.fullscreenTarget && !this.fullscreenTarget)
        {
            this.fullscreenTarget = GetTarget(config.fullscreenTarget);
        }
    },

    /**
     * Calculates the size of the parent bounds and updates the `parentSize` component, if the canvas has a dom parent.
     *
     * @method Phaser.Scale.ScaleManager#getParentBounds
     * @since 3.16.0
     *
     * @return {boolean} `true` if the parent bounds have changed size, otherwise `false`.
     */
    getParentBounds: function ()
    {
        if (!this.parent)
        {
            return false;
        }

        var parentSize = this.parentSize;

        // Ref. http://msdn.microsoft.com/en-us/library/hh781509(v=vs.85).aspx for getBoundingClientRect

        var DOMRect = this.parent.getBoundingClientRect();

        if (this.parentIsWindow && this.game.device.os.iOS)
        {
            DOMRect.height = GetInnerHeight(true);
        }

        var newWidth = DOMRect.width;
        var newHeight = DOMRect.height;

        if (parentSize.width !== newWidth || parentSize.height !== newHeight)
        {
            parentSize.setSize(newWidth, newHeight);

            return true;
        }
        else
        {
            return false;
        }
    },

    /**
     * Attempts to lock the orientation of the web browser using the Screen Orientation API.
     *
     * This API is only available on modern mobile browsers.
     * See https://developer.mozilla.org/en-US/docs/Web/API/Screen/lockOrientation for details.
     *
     * @method Phaser.Scale.ScaleManager#lockOrientation
     * @since 3.16.0
     *
     * @param {string} orientation - The orientation you'd like to lock the browser in. Should be an API string such as 'landscape', 'landscape-primary', 'portrait', etc.
     *
     * @return {boolean} `true` if the orientation was successfully locked, otherwise `false`.
     */
    lockOrientation: function (orientation)
    {
        var lock = screen.lockOrientation || screen.mozLockOrientation || screen.msLockOrientation;

        if (lock)
        {
            return lock.call(screen, orientation);
        }

        return false;
    },

    /**
     * This method will set the size of the Parent Size component, which is used in scaling
     * and centering calculations. You only need to call this method if you have explicitly
     * disabled the use of a parent in your game config, but still wish to take advantage of
     * other Scale Manager features.
     *
     * @method Phaser.Scale.ScaleManager#setParentSize
     * @fires Phaser.Scale.Events#RESIZE
     * @since 3.16.0
     *
     * @param {number} width - The new width of the parent.
     * @param {number} height - The new height of the parent.
     *
     * @return {this} The Scale Manager instance.
     */
    setParentSize: function (width, height)
    {
        this.parentSize.setSize(width, height);

        return this.refresh();
    },

    /**
     * This method will set a new size for your game.
     *
     * It should only be used if you're looking to change the base size of your game and are using
     * one of the Scale Manager scaling modes, i.e. `FIT`. If you're using `NONE` and wish to
     * change the game and canvas size directly, then please use the `resize` method instead.
     *
     * @method Phaser.Scale.ScaleManager#setGameSize
     * @fires Phaser.Scale.Events#RESIZE
     * @since 3.16.0
     *
     * @param {number} width - The new width of the game.
     * @param {number} height - The new height of the game.
     *
     * @return {this} The Scale Manager instance.
     */
    setGameSize: function (width, height)
    {
        var autoRound = this.autoRound;

        if (autoRound)
        {
            width = Math.floor(width);
            height = Math.floor(height);
        }

        var previousWidth = this.width;
        var previousHeight = this.height;

        //  The un-modified game size, as requested in the game config (the raw width / height) as used for world bounds, etc
        this.gameSize.resize(width, height);

        //  The modified game size
        this.baseSize.resize(width, height);

        if (autoRound)
        {
            this.baseSize.width = Math.floor(this.baseSize.width);
            this.baseSize.height = Math.floor(this.baseSize.height);
        }

        //  The size used for the canvas style, factoring in the scale mode and parent and zoom value
        //  Update the aspect ratio
        this.displaySize.setAspectRatio(width / height);

        this.canvas.width = this.baseSize.width;
        this.canvas.height = this.baseSize.height;

        return this.refresh(previousWidth, previousHeight);
    },

    /**
     * Call this to modify the size of the Phaser canvas element directly.
     * You should only use this if you are using the `NONE` scale mode,
     * it will update all internal components completely.
     *
     * If all you want to do is change the size of the parent, see the `setParentSize` method.
     *
     * If all you want is to change the base size of the game, but still have the Scale Manager
     * manage all the scaling (i.e. you're **not** using `NONE`), then see the `setGameSize` method.
     *
     * This method will set the `gameSize`, `baseSize` and `displaySize` components to the given
     * dimensions. It will then resize the canvas width and height to the values given, by
     * directly setting the properties. Finally, if you have set the Scale Manager zoom value
     * to anything other than 1 (the default), it will set the canvas CSS width and height to
     * be the given size multiplied by the zoom factor (the canvas pixel size remains untouched).
     *
     * If you have enabled `autoCenter`, it is then passed to the `updateCenter` method and
     * the margins are set, allowing the canvas to be centered based on its parent element
     * alone. Finally, the `displayScale` is adjusted and the RESIZE event dispatched.
     *
     * @method Phaser.Scale.ScaleManager#resize
     * @fires Phaser.Scale.Events#RESIZE
     * @since 3.16.0
     *
     * @param {number} width - The new width of the game.
     * @param {number} height - The new height of the game.
     *
     * @return {this} The Scale Manager instance.
     */
    resize: function (width, height)
    {
        var zoom = this.zoom;
        var autoRound = this.autoRound;

        if (autoRound)
        {
            width = Math.floor(width);
            height = Math.floor(height);
        }

        var previousWidth = this.width;
        var previousHeight = this.height;

        //  The un-modified game size, as requested in the game config (the raw width / height) as used for world bounds, etc
        this.gameSize.resize(width, height);

        //  The modified game size
        this.baseSize.resize(width, height);

        if (autoRound)
        {
            this.baseSize.width = Math.floor(this.baseSize.width);
            this.baseSize.height = Math.floor(this.baseSize.height);
        }

        //  The size used for the canvas style, factoring in the scale mode and parent and zoom value
        //  We just use the w/h here as this is what sets the aspect ratio (which doesn't then change)
        this.displaySize.setSize((width * zoom), (height * zoom));

        this.canvas.width = this.baseSize.width;
        this.canvas.height = this.baseSize.height;

        var style = this.canvas.style;

        var styleWidth = width * zoom;
        var styleHeight = height * zoom;

        if (autoRound)
        {
            styleWidth = Math.floor(styleWidth);
            styleHeight = Math.floor(styleHeight);
        }

        if (styleWidth !== width || styleHeight !== height)
        {
            style.width = styleWidth + 'px';
            style.height = styleHeight + 'px';
        }

        return this.refresh(previousWidth, previousHeight);
    },

    /**
     * Sets the zoom value of the Scale Manager.
     *
     * @method Phaser.Scale.ScaleManager#setZoom
     * @fires Phaser.Scale.Events#RESIZE
     * @since 3.16.0
     *
     * @param {integer} value - The new zoom value of the game.
     *
     * @return {this} The Scale Manager instance.
     */
    setZoom: function (value)
    {
        this.zoom = value;
        this._resetZoom = true;

        return this.refresh();
    },

    /**
     * Sets the zoom to be the maximum possible based on the _current_ parent size.
     *
     * @method Phaser.Scale.ScaleManager#setMaxZoom
     * @fires Phaser.Scale.Events#RESIZE
     * @since 3.16.0
     *
     * @return {this} The Scale Manager instance.
     */
    setMaxZoom: function ()
    {
        this.zoom = this.getMaxZoom();
        this._resetZoom = true;

        return this.refresh();
    },

    /**
     * Refreshes the internal scale values, bounds sizes and orientation checks.
     *
     * Once finished, dispatches the resize event.
     *
     * This is called automatically by the Scale Manager when the browser window size changes,
     * as long as it is using a Scale Mode other than 'NONE'.
     *
     * @method Phaser.Scale.ScaleManager#refresh
     * @fires Phaser.Scale.Events#RESIZE
     * @since 3.16.0
     *
     * @param {number} [previousWidth] - The previous width of the game. Only set if the gameSize has changed.
     * @param {number} [previousHeight] - The previous height of the game. Only set if the gameSize has changed.
     *
     * @return {this} The Scale Manager instance.
     */
    refresh: function (previousWidth, previousHeight)
    {
        if (previousWidth === undefined) { previousWidth = this.width; }
        if (previousHeight === undefined) { previousHeight = this.height; }

        this.updateScale();
        this.updateBounds();
        this.updateOrientation();

        this.displayScale.set(this.baseSize.width / this.canvasBounds.width, this.baseSize.height / this.canvasBounds.height);

        var domContainer = this.game.domContainer;

        if (domContainer)
        {
            this.baseSize.setCSS(domContainer);

            var canvasStyle = this.canvas.style;
            var domStyle = domContainer.style;

            domStyle.transform = 'scale(' + this.displaySize.width / this.baseSize.width + ',' + this.displaySize.height / this.baseSize.height + ')';

            domStyle.marginLeft = canvasStyle.marginLeft;
            domStyle.marginTop = canvasStyle.marginTop;
        }

        this.emit(Events.RESIZE, this.gameSize, this.baseSize, this.displaySize, previousWidth, previousHeight);

        return this;
    },

    /**
     * Internal method that checks the current screen orientation, only if the internal check flag is set.
     *
     * If the orientation has changed it updates the orientation property and then dispatches the orientation change event.
     *
     * @method Phaser.Scale.ScaleManager#updateOrientation
     * @fires Phaser.Scale.Events#ORIENTATION_CHANGE
     * @since 3.16.0
     */
    updateOrientation: function ()
    {
        if (this._checkOrientation)
        {
            this._checkOrientation = false;

            var newOrientation = GetScreenOrientation(this.width, this.height);

            if (newOrientation !== this.orientation)
            {
                this.orientation = newOrientation;

                this.emit(Events.ORIENTATION_CHANGE, newOrientation);
            }
        }
    },

    /**
     * Internal method that manages updating the size components based on the scale mode.
     *
     * @method Phaser.Scale.ScaleManager#updateScale
     * @since 3.16.0
     */
    updateScale: function ()
    {
        var style = this.canvas.style;

        var width = this.gameSize.width;
        var height = this.gameSize.height;

        var styleWidth;
        var styleHeight;

        var zoom = this.zoom;
        var autoRound = this.autoRound;

        if (this.scaleMode === CONST.SCALE_MODE.NONE)
        {
            //  No scale
            this.displaySize.setSize((width * zoom), (height * zoom));

            styleWidth = this.displaySize.width;
            styleHeight = this.displaySize.height;

            if (autoRound)
            {
                styleWidth = Math.floor(styleWidth);
                styleHeight = Math.floor(styleHeight);
            }

            if (this._resetZoom)
            {
                style.width = styleWidth + 'px';
                style.height = styleHeight + 'px';

                this._resetZoom = false;
            }
        }
        else if (this.scaleMode === CONST.SCALE_MODE.RESIZE)
        {
            //  Resize to match parent

            //  This will constrain using min/max
            this.displaySize.setSize(this.parentSize.width, this.parentSize.height);

            this.gameSize.setSize(this.displaySize.width, this.displaySize.height);

            this.baseSize.setSize(this.displaySize.width, this.displaySize.height);

            styleWidth = this.displaySize.width;
            styleHeight = this.displaySize.height;

            if (autoRound)
            {
                styleWidth = Math.floor(styleWidth);
                styleHeight = Math.floor(styleHeight);
            }

            this.canvas.width = styleWidth;
            this.canvas.height = styleHeight;
        }
        else
        {
            //  All other scale modes
            this.displaySize.setSize(this.parentSize.width, this.parentSize.height);

            styleWidth = this.displaySize.width;
            styleHeight = this.displaySize.height;

            if (autoRound)
            {
                styleWidth = Math.floor(styleWidth);
                styleHeight = Math.floor(styleHeight);
            }

            style.width = styleWidth + 'px';
            style.height = styleHeight + 'px';
        }

        //  Update the parentSize in case the canvas / style change modified it
        this.getParentBounds();

        //  Finally, update the centering
        this.updateCenter();
    },

    /**
     * Calculates and returns the largest possible zoom factor, based on the current
     * parent and game sizes. If the parent has no dimensions (i.e. an unstyled div),
     * or is smaller than the un-zoomed game, then this will return a value of 1 (no zoom)
     *
     * @method Phaser.Scale.ScaleManager#getMaxZoom
     * @since 3.16.0
     *
     * @return {integer} The maximum possible zoom factor. At a minimum this value is always at least 1.
     */
    getMaxZoom: function ()
    {
        var zoomH = SnapFloor(this.parentSize.width, this.gameSize.width, 0, true);
        var zoomV = SnapFloor(this.parentSize.height, this.gameSize.height, 0, true);

        return Math.max(Math.min(zoomH, zoomV), 1);
    },

    /**
     * Calculates and updates the canvas CSS style in order to center it within the
     * bounds of its parent. If you have explicitly set parent to be `null` in your
     * game config then this method will likely give incorrect results unless you have called the
     * `setParentSize` method first.
     *
     * It works by modifying the canvas CSS `marginLeft` and `marginTop` properties.
     *
     * If they have already been set by your own style sheet, or code, this will overwrite them.
     *
     * To prevent the Scale Manager from centering the canvas, either do not set the
     * `autoCenter` property in your game config, or make sure it is set to `NO_CENTER`.
     *
     * @method Phaser.Scale.ScaleManager#updateCenter
     * @since 3.16.0
     */
    updateCenter: function ()
    {
        var autoCenter = this.autoCenter;

        if (autoCenter === CONST.CENTER.NO_CENTER)
        {
            return;
        }

        var canvas = this.canvas;

        var style = canvas.style;

        var bounds = canvas.getBoundingClientRect();

        // var width = parseInt(canvas.style.width, 10) || canvas.width;
        // var height = parseInt(canvas.style.height, 10) || canvas.height;

        var width = bounds.width;
        var height = bounds.height;

        var offsetX = Math.floor((this.parentSize.width - width) / 2);
        var offsetY = Math.floor((this.parentSize.height - height) / 2);

        if (autoCenter === CONST.CENTER.CENTER_HORIZONTALLY)
        {
            offsetY = 0;
        }
        else if (autoCenter === CONST.CENTER.CENTER_VERTICALLY)
        {
            offsetX = 0;
        }

        style.marginLeft = offsetX + 'px';
        style.marginTop = offsetY + 'px';
    },

    /**
     * Updates the `canvasBounds` rectangle to match the bounding client rectangle of the
     * canvas element being used to track input events.
     *
     * @method Phaser.Scale.ScaleManager#updateBounds
     * @since 3.16.0
     */
    updateBounds: function ()
    {
        var bounds = this.canvasBounds;
        var clientRect = this.canvas.getBoundingClientRect();

        bounds.x = clientRect.left + (window.pageXOffset || 0) - (document.documentElement.clientLeft || 0);
        bounds.y = clientRect.top + (window.pageYOffset || 0) - (document.documentElement.clientTop || 0);
        bounds.width = clientRect.width;
        bounds.height = clientRect.height;
    },

    /**
     * Transforms the pageX value into the scaled coordinate space of the Scale Manager.
     *
     * @method Phaser.Scale.ScaleManager#transformX
     * @since 3.16.0
     *
     * @param {number} pageX - The DOM pageX value.
     *
     * @return {number} The translated value.
     */
    transformX: function (pageX)
    {
        return (pageX - this.canvasBounds.left) * this.displayScale.x;
    },

    /**
     * Transforms the pageY value into the scaled coordinate space of the Scale Manager.
     *
     * @method Phaser.Scale.ScaleManager#transformY
     * @since 3.16.0
     *
     * @param {number} pageY - The DOM pageY value.
     *
     * @return {number} The translated value.
     */
    transformY: function (pageY)
    {
        return (pageY - this.canvasBounds.top) * this.displayScale.y;
    },

    /**
     * Sends a request to the browser to ask it to go in to full screen mode, using the {@link https://developer.mozilla.org/en-US/docs/Web/API/Fullscreen_API Fullscreen API}.
     *
     * If the browser does not support this, a `FULLSCREEN_UNSUPPORTED` event will be emitted.
     *
     * This method _must_ be called from a user-input gesture, such as `pointerup`. You cannot launch
     * games fullscreen without this, as most browsers block it. Games within an iframe will also be blocked
     * from fullscreen unless the iframe has the `allowfullscreen` attribute.
     *
     * On touch devices, such as Android and iOS Safari, you should always use `pointerup` and NOT `pointerdown`,
     * otherwise the request will fail unless the document in which your game is embedded has already received
     * some form of touch input, which you cannot guarantee. Activating fullscreen via `pointerup` circumvents
     * this issue.
     *
     * Performing an action that navigates to another page, or opens another tab, will automatically cancel
     * fullscreen mode, as will the user pressing the ESC key. To cancel fullscreen mode directly from your game,
     * i.e. by clicking an icon, call the `stopFullscreen` method.
     *
     * A browser can only send one DOM element into fullscreen. You can control which element this is by
     * setting the `fullscreenTarget` property in your game config, or changing the property in the Scale Manager.
     * Note that the game canvas _must_ be a child of the target. If you do not give a target, Phaser will
     * automatically create a blank `<div>` element and move the canvas into it, before going fullscreen.
     * When it leaves fullscreen, the div will be removed.
     *
     * @method Phaser.Scale.ScaleManager#startFullscreen
     * @fires Phaser.Scale.Events#ENTER_FULLSCREEN
     * @fires Phaser.Scale.Events#FULLSCREEN_FAILED
     * @fires Phaser.Scale.Events#FULLSCREEN_UNSUPPORTED
     * @fires Phaser.Scale.Events#RESIZE
     * @since 3.16.0
     *
     * @param {object} [fullscreenOptions] - The FullscreenOptions dictionary is used to provide configuration options when entering full screen.
     */
    startFullscreen: function (fullscreenOptions)
    {
        if (fullscreenOptions === undefined) { fullscreenOptions = { navigationUI: 'hide' }; }

        var fullscreen = this.fullscreen;

        if (!fullscreen.available)
        {
            this.emit(Events.FULLSCREEN_UNSUPPORTED);

            return;
        }

        if (!fullscreen.active)
        {
            var fsTarget = this.getFullscreenTarget();

            if (fullscreen.keyboard)
            {
                fsTarget[fullscreen.request](Element.ALLOW_KEYBOARD_INPUT);
            }
            else
            {
                fsTarget[fullscreen.request](fullscreenOptions);
            }
        }
    },

    /**
     * The browser has successfully entered fullscreen mode.
     *
     * @method Phaser.Scale.ScaleManager#fullscreenSuccessHandler
     * @private
     * @fires Phaser.Scale.Events#ENTER_FULLSCREEN
     * @fires Phaser.Scale.Events#RESIZE
     * @since 3.17.0
     */
    fullscreenSuccessHandler: function ()
    {
        this.getParentBounds();

        this.refresh();

        this.emit(Events.ENTER_FULLSCREEN);
    },

    /**
     * The browser failed to enter fullscreen mode.
     *
     * @method Phaser.Scale.ScaleManager#fullscreenErrorHandler
     * @private
     * @fires Phaser.Scale.Events#FULLSCREEN_FAILED
     * @fires Phaser.Scale.Events#RESIZE
     * @since 3.17.0
     *
     * @param {any} error - The DOM error event.
     */
    fullscreenErrorHandler: function (error)
    {
        this.removeFullscreenTarget();

        this.emit(Events.FULLSCREEN_FAILED, error);
    },

    /**
     * An internal method that gets the target element that is used when entering fullscreen mode.
     *
     * @method Phaser.Scale.ScaleManager#getFullscreenTarget
     * @since 3.16.0
     *
     * @return {object} The fullscreen target element.
     */
    getFullscreenTarget: function ()
    {
        if (!this.fullscreenTarget)
        {
            var fsTarget = document.createElement('div');

            fsTarget.style.margin = '0';
            fsTarget.style.padding = '0';
            fsTarget.style.width = '100%';
            fsTarget.style.height = '100%';

            this.fullscreenTarget = fsTarget;

            this._createdFullscreenTarget = true;
        }

        if (this._createdFullscreenTarget)
        {
            var canvasParent = this.canvas.parentNode;

            canvasParent.insertBefore(this.fullscreenTarget, this.canvas);

            this.fullscreenTarget.appendChild(this.canvas);
        }

        return this.fullscreenTarget;
    },

    /**
     * Removes the fullscreen target that was added to the DOM.
     *
     * @method Phaser.Scale.ScaleManager#removeFullscreenTarget
     * @since 3.17.0
     */
    removeFullscreenTarget: function ()
    {
        if (this._createdFullscreenTarget)
        {
            var fsTarget = this.fullscreenTarget;

            if (fsTarget && fsTarget.parentNode)
            {
                var parent = fsTarget.parentNode;

                parent.insertBefore(this.canvas, fsTarget);

                parent.removeChild(fsTarget);
            }
        }
    },

    /**
     * Calling this method will cancel fullscreen mode, if the browser has entered it.
     *
     * @method Phaser.Scale.ScaleManager#stopFullscreen
     * @fires Phaser.Scale.Events#LEAVE_FULLSCREEN
     * @fires Phaser.Scale.Events#FULLSCREEN_UNSUPPORTED
     * @since 3.16.0
     */
    stopFullscreen: function ()
    {
        var fullscreen = this.fullscreen;

        if (!fullscreen.available)
        {
            this.emit(Events.FULLSCREEN_UNSUPPORTED);

            return false;
        }

        if (fullscreen.active)
        {
            document[fullscreen.cancel]();
        }

        this.removeFullscreenTarget();

        //  Get the parent size again as it will have changed
        this.getParentBounds();

        this.emit(Events.LEAVE_FULLSCREEN);

        this.refresh();
    },

    /**
     * Toggles the fullscreen mode. If already in fullscreen, calling this will cancel it.
     * If not in fullscreen, this will request the browser to enter fullscreen mode.
     *
     * If the browser does not support this, a `FULLSCREEN_UNSUPPORTED` event will be emitted.
     *
     * This method _must_ be called from a user-input gesture, such as `pointerdown`. You cannot launch
     * games fullscreen without this, as most browsers block it. Games within an iframe will also be blocked
     * from fullscreen unless the iframe has the `allowfullscreen` attribute.
     *
     * @method Phaser.Scale.ScaleManager#toggleFullscreen
     * @fires Phaser.Scale.Events#ENTER_FULLSCREEN
     * @fires Phaser.Scale.Events#LEAVE_FULLSCREEN
     * @fires Phaser.Scale.Events#FULLSCREEN_UNSUPPORTED
     * @fires Phaser.Scale.Events#RESIZE
     * @since 3.16.0
     *
     * @param {object} [fullscreenOptions] - The FullscreenOptions dictionary is used to provide configuration options when entering full screen.
     */
    toggleFullscreen: function (fullscreenOptions)
    {
        if (this.fullscreen.active)
        {
            this.stopFullscreen();
        }
        else
        {
            this.startFullscreen(fullscreenOptions);
        }
    },

    /**
     * An internal method that starts the different DOM event listeners running.
     *
     * @method Phaser.Scale.ScaleManager#startListeners
     * @since 3.16.0
     */
    startListeners: function ()
    {
        var _this = this;
        var listeners = this.listeners;

        listeners.orientationChange = function ()
        {
            _this.updateBounds();

            _this._checkOrientation = true;
            _this.dirty = true;
        };

        listeners.windowResize = function ()
        {
            _this.updateBounds();

            _this.dirty = true;
        };

        //  Only dispatched on mobile devices
        window.addEventListener('orientationchange', listeners.orientationChange, false);

        window.addEventListener('resize', listeners.windowResize, false);

        if (this.fullscreen.available)
        {
            listeners.fullScreenChange = function (event)
            {
                return _this.onFullScreenChange(event);
            };

            listeners.fullScreenError = function (event)
            {
                return _this.onFullScreenError(event);
            };

            var vendors = [ 'webkit', 'moz', '' ];

            vendors.forEach(function (prefix)
            {
                document.addEventListener(prefix + 'fullscreenchange', listeners.fullScreenChange, false);
                document.addEventListener(prefix + 'fullscreenerror', listeners.fullScreenError, false);
            });

            //  MS Specific
            document.addEventListener('MSFullscreenChange', listeners.fullScreenChange, false);
            document.addEventListener('MSFullscreenError', listeners.fullScreenError, false);
        }
    },

    /**
     * Triggered when a fullscreenchange event is dispatched by the DOM.
     *
     * @method Phaser.Scale.ScaleManager#onFullScreenChange
     * @protected
     * @since 3.16.0
     */
    onFullScreenChange: function ()
    {
        if (document.fullscreenElement || document.webkitFullscreenElement || document.msFullscreenElement || document.mozFullScreenElement)
        {
            this.fullscreenSuccessHandler();
        }
        else
        {
            //  They pressed ESC while in fullscreen mode
            this.stopFullscreen();
        }
    },

    /**
     * Triggered when a fullscreenerror event is dispatched by the DOM.
     *
     * @method Phaser.Scale.ScaleManager#onFullScreenError
     * @since 3.16.0
     */
    onFullScreenError: function ()
    {
        this.removeFullscreenTarget();
    },

    /**
     * Internal method, called automatically by the game step.
     * Monitors the elapsed time and resize interval to see if a parent bounds check needs to take place.
     *
     * @method Phaser.Scale.ScaleManager#step
     * @since 3.16.0
     *
     * @param {number} time - The time value from the most recent Game step. Typically a high-resolution timer value, or Date.now().
     * @param {number} delta - The delta value since the last frame. This is smoothed to avoid delta spikes by the TimeStep class.
     */
    step: function (time, delta)
    {
        if (!this.parent)
        {
            return;
        }

        this._lastCheck += delta;

        if (this.dirty || this._lastCheck > this.resizeInterval)
        {
            //  Returns true if the parent bounds have changed size
            if (this.getParentBounds())
            {
                this.refresh();
            }

            this.dirty = false;
            this._lastCheck = 0;
        }
    },

    /**
     * Stops all DOM event listeners.
     *
     * @method Phaser.Scale.ScaleManager#stopListeners
     * @since 3.16.0
     */
    stopListeners: function ()
    {
        var listeners = this.listeners;

        window.removeEventListener('orientationchange', listeners.orientationChange, false);
        window.removeEventListener('resize', listeners.windowResize, false);

        var vendors = [ 'webkit', 'moz', '' ];

        vendors.forEach(function (prefix)
        {
            document.removeEventListener(prefix + 'fullscreenchange', listeners.fullScreenChange, false);
            document.removeEventListener(prefix + 'fullscreenerror', listeners.fullScreenError, false);
        });

        //  MS Specific
        document.removeEventListener('MSFullscreenChange', listeners.fullScreenChange, false);
        document.removeEventListener('MSFullscreenError', listeners.fullScreenError, false);
    },

    /**
     * Destroys this Scale Manager, releasing all references to external resources.
     * Once destroyed, the Scale Manager cannot be used again.
     *
     * @method Phaser.Scale.ScaleManager#destroy
     * @since 3.16.0
     */
    destroy: function ()
    {
        this.removeAllListeners();

        this.stopListeners();

        this.game = null;
        this.canvas = null;
        this.canvasBounds = null;
        this.parent = null;
        this.fullscreenTarget = null;

        this.parentSize.destroy();
        this.gameSize.destroy();
        this.baseSize.destroy();
        this.displaySize.destroy();
    },

    /**
     * Is the browser currently in fullscreen mode or not?
     *
     * @name Phaser.Scale.ScaleManager#isFullscreen
     * @type {boolean}
     * @readonly
     * @since 3.16.0
     */
    isFullscreen: {

        get: function ()
        {
            return this.fullscreen.active;
        }

    },

    /**
     * The game width.
     *
     * This is typically the size given in the game configuration.
     *
     * @name Phaser.Scale.ScaleManager#width
     * @type {number}
     * @readonly
     * @since 3.16.0
     */
    width: {

        get: function ()
        {
            return this.gameSize.width;
        }

    },

    /**
     * The game height.
     *
     * This is typically the size given in the game configuration.
     *
     * @name Phaser.Scale.ScaleManager#height
     * @type {number}
     * @readonly
     * @since 3.16.0
     */
    height: {

        get: function ()
        {
            return this.gameSize.height;
        }

    },

    /**
     * Is the device in a portrait orientation as reported by the Orientation API?
     * This value is usually only available on mobile devices.
     *
     * @name Phaser.Scale.ScaleManager#isPortrait
     * @type {boolean}
     * @readonly
     * @since 3.16.0
     */
    isPortrait: {

        get: function ()
        {
            return (this.orientation === CONST.ORIENTATION.PORTRAIT);
        }

    },

    /**
     * Is the device in a landscape orientation as reported by the Orientation API?
     * This value is usually only available on mobile devices.
     *
     * @name Phaser.Scale.ScaleManager#isLandscape
     * @type {boolean}
     * @readonly
     * @since 3.16.0
     */
    isLandscape: {

        get: function ()
        {
            return (this.orientation === CONST.ORIENTATION.LANDSCAPE);
        }

    },

    /**
     * Are the game dimensions portrait? (i.e. taller than they are wide)
     *
     * This is different to the device itself being in a portrait orientation.
     *
     * @name Phaser.Scale.ScaleManager#isGamePortrait
     * @type {boolean}
     * @readonly
     * @since 3.16.0
     */
    isGamePortrait: {

        get: function ()
        {
            return (this.height > this.width);
        }

    },

    /**
     * Are the game dimensions landscape? (i.e. wider than they are tall)
     *
     * This is different to the device itself being in a landscape orientation.
     *
     * @name Phaser.Scale.ScaleManager#isGameLandscape
     * @type {boolean}
     * @readonly
     * @since 3.16.0
     */
    isGameLandscape: {

        get: function ()
        {
            return (this.width > this.height);
        }

    }

});

module.exports = ScaleManager;
>>>>>>> af272842
<|MERGE_RESOLUTION|>--- conflicted
+++ resolved
@@ -1,4 +1,3 @@
-<<<<<<< HEAD
 /**
  * @author       Richard Davey <rich@photonstorm.com>
  * @copyright    2020 Photon Storm Ltd.
@@ -205,7 +204,7 @@
         /**
          * The Base Size component.
          *
-         * The modified game size, which is the gameSize * resolution, used to set the canvas width and height
+         * The modified game size, which is the auto-rounded gameSize, used to set the canvas width and height
          * (but not the CSS style)
          *
          * @name Phaser.Scale.ScaleManager#baseSize
@@ -233,17 +232,6 @@
          * @since 3.16.0
          */
         this.scaleMode = CONST.SCALE_MODE.NONE;
-
-        /**
-         * The canvas resolution.
-         *
-         * This is hard-coded to a value of 1 in the 3.16 release of Phaser and will be enabled at a later date.
-         *
-         * @name Phaser.Scale.ScaleManager#resolution
-         * @type {number}
-         * @since 3.16.0
-         */
-        this.resolution = 1;
 
         /**
          * The game zoom factor.
@@ -422,7 +410,7 @@
         //  Parse the config to get the scaling values we need
         this.parseConfig(this.game.config);
 
-        this.game.events.once('boot', this.boot, this);
+        this.game.events.once(GameEvents.BOOT, this.boot, this);
     },
 
     /**
@@ -465,6 +453,7 @@
         }
 
         game.events.on(GameEvents.PRE_STEP, this.step, this);
+        game.events.once(GameEvents.READY, this.refresh, this);
         game.events.once(GameEvents.DESTROY, this.destroy, this);
 
         this.startListeners();
@@ -491,7 +480,6 @@
         var width = config.width;
         var height = config.height;
         var scaleMode = config.scaleMode;
-        var resolution = config.resolution;
         var zoom = config.zoom;
         var autoRound = config.autoRound;
 
@@ -527,11 +515,6 @@
             height = Math.floor(parentHeight * parentScaleY);
         }
 
-        //  This is fixed at 1 on purpose.
-        //  Changing it will break all user input.
-        //  Wait for another release to solve this issue.
-        this.resolution = 1;
-
         this.scaleMode = scaleMode;
 
         this.autoRound = autoRound;
@@ -561,8 +544,8 @@
             this._resetZoom = true;
         }
 
-        //  The modified game size, which is the w/h * resolution
-        this.baseSize.setSize(width * resolution, height * resolution);
+        //  The modified game size
+        this.baseSize.setSize(width, height);
 
         if (autoRound)
         {
@@ -663,9 +646,8 @@
             DOMRect.height = GetInnerHeight(true);
         }
 
-        var resolution = this.resolution;
-        var newWidth = DOMRect.width * resolution;
-        var newHeight = DOMRect.height * resolution;
+        var newWidth = DOMRect.width;
+        var newHeight = DOMRect.height;
 
         if (parentSize.width !== newWidth || parentSize.height !== newHeight)
         {
@@ -745,7 +727,6 @@
     setGameSize: function (width, height)
     {
         var autoRound = this.autoRound;
-        var resolution = this.resolution;
 
         if (autoRound)
         {
@@ -759,8 +740,8 @@
         //  The un-modified game size, as requested in the game config (the raw width / height) as used for world bounds, etc
         this.gameSize.resize(width, height);
 
-        //  The modified game size, which is the w/h * resolution
-        this.baseSize.resize(width * resolution, height * resolution);
+        //  The modified game size
+        this.baseSize.resize(width, height);
 
         if (autoRound)
         {
@@ -810,7 +791,6 @@
     resize: function (width, height)
     {
         var zoom = this.zoom;
-        var resolution = this.resolution;
         var autoRound = this.autoRound;
 
         if (autoRound)
@@ -825,8 +805,8 @@
         //  The un-modified game size, as requested in the game config (the raw width / height) as used for world bounds, etc
         this.gameSize.resize(width, height);
 
-        //  The modified game size, which is the w/h * resolution
-        this.baseSize.resize(width * resolution, height * resolution);
+        //  The modified game size
+        this.baseSize.resize(width, height);
 
         if (autoRound)
         {
@@ -836,7 +816,7 @@
 
         //  The size used for the canvas style, factoring in the scale mode and parent and zoom value
         //  We just use the w/h here as this is what sets the aspect ratio (which doesn't then change)
-        this.displaySize.setSize((width * zoom) * resolution, (height * zoom) * resolution);
+        this.displaySize.setSize((width * zoom), (height * zoom));
 
         this.canvas.width = this.baseSize.width;
         this.canvas.height = this.baseSize.height;
@@ -940,7 +920,7 @@
             domStyle.marginTop = canvasStyle.marginTop;
         }
 
-        this.emit(Events.RESIZE, this.gameSize, this.baseSize, this.displaySize, this.resolution, previousWidth, previousHeight);
+        this.emit(Events.RESIZE, this.gameSize, this.baseSize, this.displaySize, previousWidth, previousHeight);
 
         return this;
     },
@@ -989,15 +969,14 @@
 
         var zoom = this.zoom;
         var autoRound = this.autoRound;
-        var resolution = 1;
 
         if (this.scaleMode === CONST.SCALE_MODE.NONE)
         {
             //  No scale
-            this.displaySize.setSize((width * zoom) * resolution, (height * zoom) * resolution);
-
-            styleWidth = this.displaySize.width / resolution;
-            styleHeight = this.displaySize.height / resolution;
+            this.displaySize.setSize((width * zoom), (height * zoom));
+
+            styleWidth = this.displaySize.width;
+            styleHeight = this.displaySize.height;
 
             if (autoRound)
             {
@@ -1022,10 +1001,10 @@
 
             this.gameSize.setSize(this.displaySize.width, this.displaySize.height);
 
-            this.baseSize.setSize(this.displaySize.width * resolution, this.displaySize.height * resolution);
-
-            styleWidth = this.displaySize.width / resolution;
-            styleHeight = this.displaySize.height / resolution;
+            this.baseSize.setSize(this.displaySize.width, this.displaySize.height);
+
+            styleWidth = this.displaySize.width;
+            styleHeight = this.displaySize.height;
 
             if (autoRound)
             {
@@ -1041,8 +1020,8 @@
             //  All other scale modes
             this.displaySize.setSize(this.parentSize.width, this.parentSize.height);
 
-            styleWidth = this.displaySize.width / resolution;
-            styleHeight = this.displaySize.height / resolution;
+            styleWidth = this.displaySize.width;
+            styleHeight = this.displaySize.height;
 
             if (autoRound)
             {
@@ -1703,1691 +1682,4 @@
 
 });
 
-module.exports = ScaleManager;
-=======
-/**
- * @author       Richard Davey <rich@photonstorm.com>
- * @copyright    2020 Photon Storm Ltd.
- * @license      {@link https://opensource.org/licenses/MIT|MIT License}
- */
-
-var CONST = require('./const');
-var Class = require('../utils/Class');
-var EventEmitter = require('eventemitter3');
-var Events = require('./events');
-var GameEvents = require('../core/events');
-var GetInnerHeight = require('../dom/GetInnerHeight');
-var GetTarget = require('../dom/GetTarget');
-var GetScreenOrientation = require('../dom/GetScreenOrientation');
-var NOOP = require('../utils/NOOP');
-var Rectangle = require('../geom/rectangle/Rectangle');
-var Size = require('../structs/Size');
-var SnapFloor = require('../math/snap/SnapFloor');
-var Vector2 = require('../math/Vector2');
-
-/**
- * @classdesc
- * The Scale Manager handles the scaling, resizing and alignment of the game canvas.
- *
- * The way scaling is handled is by setting the game canvas to a fixed size, which is defined in the
- * game configuration. You also define the parent container in the game config. If no parent is given,
- * it will default to using the document body. The Scale Manager will then look at the available space
- * within the _parent_ and scale the canvas accordingly. Scaling is handled by setting the canvas CSS
- * width and height properties, leaving the width and height of the canvas element itself untouched.
- * Scaling is therefore achieved by keeping the core canvas the same size and 'stretching'
- * it via its CSS properties. This gives the same result and speed as using the `transform-scale` CSS
- * property, without the need for browser prefix handling.
- *
- * The calculations for the scale are heavily influenced by the bounding parent size, which is the computed
- * dimensions of the canvas's parent. The CSS rules of the parent element play an important role in the
- * operation of the Scale Manager. For example, if the parent has no defined width or height, then actions
- * like auto-centering will fail to achieve the required result. The Scale Manager works in tandem with the
- * CSS you set-up on the page hosting your game, rather than taking control of it.
- *
- * #### Parent and Display canvas containment guidelines:
- *
- * - Style the Parent element (of the game canvas) to control the Parent size and thus the games size and layout.
- *
- * - The Parent element's CSS styles should _effectively_ apply maximum (and minimum) bounding behavior.
- *
- * - The Parent element should _not_ apply a padding as this is not accounted for.
- *   If a padding is required apply it to the Parent's parent or apply a margin to the Parent.
- *   If you need to add a border, margin or any other CSS around your game container, then use a parent element and
- *   apply the CSS to this instead, otherwise you'll be constantly resizing the shape of the game container.
- *
- * - The Display canvas layout CSS styles (i.e. margins, size) should not be altered / specified as
- *   they may be updated by the Scale Manager.
- *
- * #### Scale Modes
- *
- * The way the scaling is handled is determined by the `scaleMode` property. The default is `NONE`,
- * which prevents Phaser from scaling or touching the canvas, or its parent, at all. In this mode, you are
- * responsible for all scaling. The other scaling modes afford you automatic scaling.
- *
- * If you wish to scale your game so that it always fits into the available space within the parent, you
- * should use the scale mode `FIT`. Look at the documentation for other scale modes to see what options are
- * available. Here is a basic config showing how to set this scale mode:
- *
- * ```javascript
- * scale: {
- *     parent: 'yourgamediv',
- *     mode: Phaser.Scale.FIT,
- *     width: 800,
- *     height: 600
- * }
- * ```
- *
- * Place the `scale` config object within your game config.
- *
- * If you wish for the canvas to be resized directly, so that the canvas itself fills the available space
- * (i.e. it isn't scaled, it's resized) then use the `RESIZE` scale mode. This will give you a 1:1 mapping
- * of canvas pixels to game size. In this mode CSS isn't used to scale the canvas, it's literally adjusted
- * to fill all available space within the parent. You should be extremely careful about the size of the
- * canvas you're creating when doing this, as the larger the area, the more work the GPU has to do and it's
- * very easy to hit fill-rate limits quickly.
- *
- * For complex, custom-scaling requirements, you should probably consider using the `RESIZE` scale mode,
- * with your own limitations in place re: canvas dimensions and managing the scaling with the game scenes
- * yourself. For the vast majority of games, however, the `FIT` mode is likely to be the most used.
- *
- * Please appreciate that the Scale Manager cannot perform miracles. All it does is scale your game canvas
- * as best it can, based on what it can infer from its surrounding area. There are all kinds of environments
- * where it's up to you to guide and help the canvas position itself, especially when built into rendering
- * frameworks like React and Vue. If your page requires meta tags to prevent user scaling gestures, or such
- * like, then it's up to you to ensure they are present in the html.
- *
- * #### Centering
- *
- * You can also have the game canvas automatically centered. Again, this relies heavily on the parent being
- * properly configured and styled, as the centering offsets are based entirely on the available space
- * within the parent element. Centering is disabled by default, or can be applied horizontally, vertically,
- * or both. Here's an example:
- *
- * ```javascript
- * scale: {
- *     parent: 'yourgamediv',
- *     autoCenter: Phaser.Scale.CENTER_BOTH,
- *     width: 800,
- *     height: 600
- * }
- * ```
- *
- * #### Fullscreen API
- *
- * If the browser supports it, you can send your game into fullscreen mode. In this mode, the game will fill
- * the entire display, removing all browser UI and anything else present on the screen. It will remain in this
- * mode until your game either disables it, or until the user tabs out or presses ESCape if on desktop. It's a
- * great way to achieve a desktop-game like experience from the browser, but it does require a modern browser
- * to handle it. Some mobile browsers also support this.
- *
- * @class ScaleManager
- * @memberof Phaser.Scale
- * @extends Phaser.Events.EventEmitter
- * @constructor
- * @since 3.16.0
- *
- * @param {Phaser.Game} game - A reference to the Phaser.Game instance.
- */
-var ScaleManager = new Class({
-
-    Extends: EventEmitter,
-
-    initialize:
-
-    function ScaleManager (game)
-    {
-        EventEmitter.call(this);
-
-        /**
-         * A reference to the Phaser.Game instance.
-         *
-         * @name Phaser.Scale.ScaleManager#game
-         * @type {Phaser.Game}
-         * @readonly
-         * @since 3.15.0
-         */
-        this.game = game;
-
-        /**
-         * A reference to the HTML Canvas Element that Phaser uses to render the game.
-         *
-         * @name Phaser.Scale.ScaleManager#canvas
-         * @type {HTMLCanvasElement}
-         * @since 3.16.0
-         */
-        this.canvas;
-
-        /**
-         * The DOM bounds of the canvas element.
-         *
-         * @name Phaser.Scale.ScaleManager#canvasBounds
-         * @type {Phaser.Geom.Rectangle}
-         * @since 3.16.0
-         */
-        this.canvasBounds = new Rectangle();
-
-        /**
-         * The parent object of the Canvas. Often a div, or the browser window, or nothing in non-browser environments.
-         *
-         * This is set in the Game Config as the `parent` property. If undefined (or just not present), it will default
-         * to use the document body. If specifically set to `null` Phaser will ignore all parent operations.
-         *
-         * @name Phaser.Scale.ScaleManager#parent
-         * @type {?any}
-         * @since 3.16.0
-         */
-        this.parent = null;
-
-        /**
-         * Is the parent element the browser window?
-         *
-         * @name Phaser.Scale.ScaleManager#parentIsWindow
-         * @type {boolean}
-         * @since 3.16.0
-         */
-        this.parentIsWindow = false;
-
-        /**
-         * The Parent Size component.
-         *
-         * @name Phaser.Scale.ScaleManager#parentSize
-         * @type {Phaser.Structs.Size}
-         * @since 3.16.0
-         */
-        this.parentSize = new Size();
-
-        /**
-         * The Game Size component.
-         *
-         * The un-modified game size, as requested in the game config (the raw width / height),
-         * as used for world bounds, cameras, etc
-         *
-         * @name Phaser.Scale.ScaleManager#gameSize
-         * @type {Phaser.Structs.Size}
-         * @since 3.16.0
-         */
-        this.gameSize = new Size();
-
-        /**
-         * The Base Size component.
-         *
-         * The modified game size, which is the auto-rounded gameSize, used to set the canvas width and height
-         * (but not the CSS style)
-         *
-         * @name Phaser.Scale.ScaleManager#baseSize
-         * @type {Phaser.Structs.Size}
-         * @since 3.16.0
-         */
-        this.baseSize = new Size();
-
-        /**
-         * The Display Size component.
-         *
-         * The size used for the canvas style, factoring in the scale mode, parent and other values.
-         *
-         * @name Phaser.Scale.ScaleManager#displaySize
-         * @type {Phaser.Structs.Size}
-         * @since 3.16.0
-         */
-        this.displaySize = new Size();
-
-        /**
-         * The game scale mode.
-         *
-         * @name Phaser.Scale.ScaleManager#scaleMode
-         * @type {Phaser.Scale.ScaleModeType}
-         * @since 3.16.0
-         */
-        this.scaleMode = CONST.SCALE_MODE.NONE;
-
-        /**
-         * The game zoom factor.
-         *
-         * This value allows you to multiply your games base size by the given zoom factor.
-         * This is then used when calculating the display size, even in `NONE` situations.
-         * If you don't want Phaser to touch the canvas style at all, this value should be 1.
-         *
-         * Can also be set to `MAX_ZOOM` in which case the zoom value will be derived based
-         * on the game size and available space within the parent.
-         *
-         * @name Phaser.Scale.ScaleManager#zoom
-         * @type {number}
-         * @since 3.16.0
-         */
-        this.zoom = 1;
-
-        /**
-         * Internal flag set when the game zoom factor is modified.
-         *
-         * @name Phaser.Scale.ScaleManager#_resetZoom
-         * @type {boolean}
-         * @readonly
-         * @since 3.19.0
-         */
-        this._resetZoom = false;
-
-        /**
-         * The scale factor between the baseSize and the canvasBounds.
-         *
-         * @name Phaser.Scale.ScaleManager#displayScale
-         * @type {Phaser.Math.Vector2}
-         * @since 3.16.0
-         */
-        this.displayScale = new Vector2(1, 1);
-
-        /**
-         * If set, the canvas sizes will be automatically passed through Math.floor.
-         * This results in rounded pixel display values, which is important for performance on legacy
-         * and low powered devices, but at the cost of not achieving a 'perfect' fit in some browser windows.
-         *
-         * @name Phaser.Scale.ScaleManager#autoRound
-         * @type {boolean}
-         * @since 3.16.0
-         */
-        this.autoRound = false;
-
-        /**
-         * Automatically center the canvas within the parent? The different centering modes are:
-         *
-         * 1. No centering.
-         * 2. Center both horizontally and vertically.
-         * 3. Center horizontally.
-         * 4. Center vertically.
-         *
-         * Please be aware that in order to center the game canvas, you must have specified a parent
-         * that has a size set, or the canvas parent is the document.body.
-         *
-         * @name Phaser.Scale.ScaleManager#autoCenter
-         * @type {Phaser.Scale.CenterType}
-         * @since 3.16.0
-         */
-        this.autoCenter = CONST.CENTER.NO_CENTER;
-
-        /**
-         * The current device orientation.
-         *
-         * Orientation events are dispatched via the Device Orientation API, typically only on mobile browsers.
-         *
-         * @name Phaser.Scale.ScaleManager#orientation
-         * @type {Phaser.Scale.OrientationType}
-         * @since 3.16.0
-         */
-        this.orientation = CONST.ORIENTATION.LANDSCAPE;
-
-        /**
-         * A reference to the Device.Fullscreen object.
-         *
-         * @name Phaser.Scale.ScaleManager#fullscreen
-         * @type {Phaser.Device.Fullscreen}
-         * @since 3.16.0
-         */
-        this.fullscreen;
-
-        /**
-         * The DOM Element which is sent into fullscreen mode.
-         *
-         * @name Phaser.Scale.ScaleManager#fullscreenTarget
-         * @type {?any}
-         * @since 3.16.0
-         */
-        this.fullscreenTarget = null;
-
-        /**
-         * Did Phaser create the fullscreen target div, or was it provided in the game config?
-         *
-         * @name Phaser.Scale.ScaleManager#_createdFullscreenTarget
-         * @type {boolean}
-         * @private
-         * @since 3.16.0
-         */
-        this._createdFullscreenTarget = false;
-
-        /**
-         * The dirty state of the Scale Manager.
-         * Set if there is a change between the parent size and the current size.
-         *
-         * @name Phaser.Scale.ScaleManager#dirty
-         * @type {boolean}
-         * @since 3.16.0
-         */
-        this.dirty = false;
-
-        /**
-         * How many milliseconds should elapse before checking if the browser size has changed?
-         *
-         * Most modern browsers dispatch a 'resize' event, which the Scale Manager will listen for.
-         * However, older browsers fail to do this, or do it consistently, so we fall back to a
-         * more traditional 'size check' based on a time interval. You can control how often it is
-         * checked here.
-         *
-         * @name Phaser.Scale.ScaleManager#resizeInterval
-         * @type {integer}
-         * @since 3.16.0
-         */
-        this.resizeInterval = 500;
-
-        /**
-         * Internal size interval tracker.
-         *
-         * @name Phaser.Scale.ScaleManager#_lastCheck
-         * @type {integer}
-         * @private
-         * @since 3.16.0
-         */
-        this._lastCheck = 0;
-
-        /**
-         * Internal flag to check orientation state.
-         *
-         * @name Phaser.Scale.ScaleManager#_checkOrientation
-         * @type {boolean}
-         * @private
-         * @since 3.16.0
-         */
-        this._checkOrientation = false;
-
-        /**
-         * Internal object containing our defined event listeners.
-         *
-         * @name Phaser.Scale.ScaleManager#listeners
-         * @type {object}
-         * @private
-         * @since 3.16.0
-         */
-        this.listeners = {
-
-            orientationChange: NOOP,
-            windowResize: NOOP,
-            fullScreenChange: NOOP,
-            fullScreenError: NOOP
-
-        };
-    },
-
-    /**
-     * Called _before_ the canvas object is created and added to the DOM.
-     *
-     * @method Phaser.Scale.ScaleManager#preBoot
-     * @protected
-     * @listens Phaser.Core.Events#BOOT
-     * @since 3.16.0
-     */
-    preBoot: function ()
-    {
-        //  Parse the config to get the scaling values we need
-        this.parseConfig(this.game.config);
-
-        this.game.events.once(GameEvents.BOOT, this.boot, this);
-    },
-
-    /**
-     * The Boot handler is called by Phaser.Game when it first starts up.
-     * The renderer is available by now and the canvas has been added to the DOM.
-     *
-     * @method Phaser.Scale.ScaleManager#boot
-     * @protected
-     * @fires Phaser.Scale.Events#RESIZE
-     * @since 3.16.0
-     */
-    boot: function ()
-    {
-        var game = this.game;
-
-        this.canvas = game.canvas;
-
-        this.fullscreen = game.device.fullscreen;
-
-        if (this.scaleMode !== CONST.SCALE_MODE.RESIZE)
-        {
-            this.displaySize.setAspectMode(this.scaleMode);
-        }
-
-        if (this.scaleMode === CONST.SCALE_MODE.NONE)
-        {
-            this.resize(this.width, this.height);
-        }
-        else
-        {
-            this.getParentBounds();
-
-            //  Only set the parent bounds if the parent has an actual size
-            if (this.parentSize.width > 0 && this.parentSize.height > 0)
-            {
-                this.displaySize.setParent(this.parentSize);
-            }
-
-            this.refresh();
-        }
-
-        game.events.on(GameEvents.PRE_STEP, this.step, this);
-        game.events.once(GameEvents.READY, this.refresh, this);
-        game.events.once(GameEvents.DESTROY, this.destroy, this);
-
-        this.startListeners();
-    },
-
-    /**
-     * Parses the game configuration to set-up the scale defaults.
-     *
-     * @method Phaser.Scale.ScaleManager#parseConfig
-     * @protected
-     * @since 3.16.0
-     *
-     * @param {Phaser.Types.Core.GameConfig} config - The Game configuration object.
-     */
-    parseConfig: function (config)
-    {
-        //  Get the parent element, if any
-        this.getParent(config);
-
-        //  Get the size of the parent element
-        //  This can often set a height of zero (especially for un-styled divs)
-        this.getParentBounds();
-
-        var width = config.width;
-        var height = config.height;
-        var scaleMode = config.scaleMode;
-        var zoom = config.zoom;
-        var autoRound = config.autoRound;
-
-        //  If width = '100%', or similar value
-        if (typeof width === 'string')
-        {
-            //  If we have a parent with a height, we'll work it out from that
-            var parentWidth = this.parentSize.width;
-
-            if (parentWidth === 0)
-            {
-                parentWidth = window.innerWidth;
-            }
-
-            var parentScaleX = parseInt(width, 10) / 100;
-
-            width = Math.floor(parentWidth * parentScaleX);
-        }
-
-        //  If height = '100%', or similar value
-        if (typeof height === 'string')
-        {
-            //  If we have a parent with a height, we'll work it out from that
-            var parentHeight = this.parentSize.height;
-
-            if (parentHeight === 0)
-            {
-                parentHeight = window.innerHeight;
-            }
-
-            var parentScaleY = parseInt(height, 10) / 100;
-
-            height = Math.floor(parentHeight * parentScaleY);
-        }
-
-        this.scaleMode = scaleMode;
-
-        this.autoRound = autoRound;
-
-        this.autoCenter = config.autoCenter;
-
-        this.resizeInterval = config.resizeInterval;
-
-        if (autoRound)
-        {
-            width = Math.floor(width);
-            height = Math.floor(height);
-        }
-
-        //  The un-modified game size, as requested in the game config (the raw width / height) as used for world bounds, etc
-        this.gameSize.setSize(width, height);
-
-        if (zoom === CONST.ZOOM.MAX_ZOOM)
-        {
-            zoom = this.getMaxZoom();
-        }
-
-        this.zoom = zoom;
-
-        if (zoom !== 1)
-        {
-            this._resetZoom = true;
-        }
-
-        //  The modified game size
-        this.baseSize.setSize(width, height);
-
-        if (autoRound)
-        {
-            this.baseSize.width = Math.floor(this.baseSize.width);
-            this.baseSize.height = Math.floor(this.baseSize.height);
-        }
-
-        if (config.minWidth > 0)
-        {
-            this.displaySize.setMin(config.minWidth * zoom, config.minHeight * zoom);
-        }
-
-        if (config.maxWidth > 0)
-        {
-            this.displaySize.setMax(config.maxWidth * zoom, config.maxHeight * zoom);
-        }
-
-        //  The size used for the canvas style, factoring in the scale mode and parent and zoom value
-        //  We just use the w/h here as this is what sets the aspect ratio (which doesn't then change)
-        this.displaySize.setSize(width, height);
-
-        this.orientation = GetScreenOrientation(width, height);
-    },
-
-    /**
-     * Determines the parent element of the game canvas, if any, based on the game configuration.
-     *
-     * @method Phaser.Scale.ScaleManager#getParent
-     * @since 3.16.0
-     *
-     * @param {Phaser.Types.Core.GameConfig} config - The Game configuration object.
-     */
-    getParent: function (config)
-    {
-        var parent = config.parent;
-
-        if (parent === null)
-        {
-            //  User is responsible for managing the parent
-            return;
-        }
-
-        this.parent = GetTarget(parent);
-        this.parentIsWindow = (this.parent === document.body);
-
-        if (config.expandParent && config.scaleMode !== CONST.SCALE_MODE.NONE)
-        {
-            var DOMRect = this.parent.getBoundingClientRect();
-
-            if (this.parentIsWindow || DOMRect.height === 0)
-            {
-                document.documentElement.style.height = '100%';
-                document.body.style.height = '100%';
-
-                DOMRect = this.parent.getBoundingClientRect();
-
-                //  The parent STILL has no height, clearly no CSS
-                //  has been set on it even though we fixed the body :(
-                if (!this.parentIsWindow && DOMRect.height === 0)
-                {
-                    this.parent.style.overflow = 'hidden';
-                    this.parent.style.width = '100%';
-                    this.parent.style.height = '100%';
-                }
-            }
-        }
-
-        //  And now get the fullscreenTarget
-        if (config.fullscreenTarget && !this.fullscreenTarget)
-        {
-            this.fullscreenTarget = GetTarget(config.fullscreenTarget);
-        }
-    },
-
-    /**
-     * Calculates the size of the parent bounds and updates the `parentSize` component, if the canvas has a dom parent.
-     *
-     * @method Phaser.Scale.ScaleManager#getParentBounds
-     * @since 3.16.0
-     *
-     * @return {boolean} `true` if the parent bounds have changed size, otherwise `false`.
-     */
-    getParentBounds: function ()
-    {
-        if (!this.parent)
-        {
-            return false;
-        }
-
-        var parentSize = this.parentSize;
-
-        // Ref. http://msdn.microsoft.com/en-us/library/hh781509(v=vs.85).aspx for getBoundingClientRect
-
-        var DOMRect = this.parent.getBoundingClientRect();
-
-        if (this.parentIsWindow && this.game.device.os.iOS)
-        {
-            DOMRect.height = GetInnerHeight(true);
-        }
-
-        var newWidth = DOMRect.width;
-        var newHeight = DOMRect.height;
-
-        if (parentSize.width !== newWidth || parentSize.height !== newHeight)
-        {
-            parentSize.setSize(newWidth, newHeight);
-
-            return true;
-        }
-        else
-        {
-            return false;
-        }
-    },
-
-    /**
-     * Attempts to lock the orientation of the web browser using the Screen Orientation API.
-     *
-     * This API is only available on modern mobile browsers.
-     * See https://developer.mozilla.org/en-US/docs/Web/API/Screen/lockOrientation for details.
-     *
-     * @method Phaser.Scale.ScaleManager#lockOrientation
-     * @since 3.16.0
-     *
-     * @param {string} orientation - The orientation you'd like to lock the browser in. Should be an API string such as 'landscape', 'landscape-primary', 'portrait', etc.
-     *
-     * @return {boolean} `true` if the orientation was successfully locked, otherwise `false`.
-     */
-    lockOrientation: function (orientation)
-    {
-        var lock = screen.lockOrientation || screen.mozLockOrientation || screen.msLockOrientation;
-
-        if (lock)
-        {
-            return lock.call(screen, orientation);
-        }
-
-        return false;
-    },
-
-    /**
-     * This method will set the size of the Parent Size component, which is used in scaling
-     * and centering calculations. You only need to call this method if you have explicitly
-     * disabled the use of a parent in your game config, but still wish to take advantage of
-     * other Scale Manager features.
-     *
-     * @method Phaser.Scale.ScaleManager#setParentSize
-     * @fires Phaser.Scale.Events#RESIZE
-     * @since 3.16.0
-     *
-     * @param {number} width - The new width of the parent.
-     * @param {number} height - The new height of the parent.
-     *
-     * @return {this} The Scale Manager instance.
-     */
-    setParentSize: function (width, height)
-    {
-        this.parentSize.setSize(width, height);
-
-        return this.refresh();
-    },
-
-    /**
-     * This method will set a new size for your game.
-     *
-     * It should only be used if you're looking to change the base size of your game and are using
-     * one of the Scale Manager scaling modes, i.e. `FIT`. If you're using `NONE` and wish to
-     * change the game and canvas size directly, then please use the `resize` method instead.
-     *
-     * @method Phaser.Scale.ScaleManager#setGameSize
-     * @fires Phaser.Scale.Events#RESIZE
-     * @since 3.16.0
-     *
-     * @param {number} width - The new width of the game.
-     * @param {number} height - The new height of the game.
-     *
-     * @return {this} The Scale Manager instance.
-     */
-    setGameSize: function (width, height)
-    {
-        var autoRound = this.autoRound;
-
-        if (autoRound)
-        {
-            width = Math.floor(width);
-            height = Math.floor(height);
-        }
-
-        var previousWidth = this.width;
-        var previousHeight = this.height;
-
-        //  The un-modified game size, as requested in the game config (the raw width / height) as used for world bounds, etc
-        this.gameSize.resize(width, height);
-
-        //  The modified game size
-        this.baseSize.resize(width, height);
-
-        if (autoRound)
-        {
-            this.baseSize.width = Math.floor(this.baseSize.width);
-            this.baseSize.height = Math.floor(this.baseSize.height);
-        }
-
-        //  The size used for the canvas style, factoring in the scale mode and parent and zoom value
-        //  Update the aspect ratio
-        this.displaySize.setAspectRatio(width / height);
-
-        this.canvas.width = this.baseSize.width;
-        this.canvas.height = this.baseSize.height;
-
-        return this.refresh(previousWidth, previousHeight);
-    },
-
-    /**
-     * Call this to modify the size of the Phaser canvas element directly.
-     * You should only use this if you are using the `NONE` scale mode,
-     * it will update all internal components completely.
-     *
-     * If all you want to do is change the size of the parent, see the `setParentSize` method.
-     *
-     * If all you want is to change the base size of the game, but still have the Scale Manager
-     * manage all the scaling (i.e. you're **not** using `NONE`), then see the `setGameSize` method.
-     *
-     * This method will set the `gameSize`, `baseSize` and `displaySize` components to the given
-     * dimensions. It will then resize the canvas width and height to the values given, by
-     * directly setting the properties. Finally, if you have set the Scale Manager zoom value
-     * to anything other than 1 (the default), it will set the canvas CSS width and height to
-     * be the given size multiplied by the zoom factor (the canvas pixel size remains untouched).
-     *
-     * If you have enabled `autoCenter`, it is then passed to the `updateCenter` method and
-     * the margins are set, allowing the canvas to be centered based on its parent element
-     * alone. Finally, the `displayScale` is adjusted and the RESIZE event dispatched.
-     *
-     * @method Phaser.Scale.ScaleManager#resize
-     * @fires Phaser.Scale.Events#RESIZE
-     * @since 3.16.0
-     *
-     * @param {number} width - The new width of the game.
-     * @param {number} height - The new height of the game.
-     *
-     * @return {this} The Scale Manager instance.
-     */
-    resize: function (width, height)
-    {
-        var zoom = this.zoom;
-        var autoRound = this.autoRound;
-
-        if (autoRound)
-        {
-            width = Math.floor(width);
-            height = Math.floor(height);
-        }
-
-        var previousWidth = this.width;
-        var previousHeight = this.height;
-
-        //  The un-modified game size, as requested in the game config (the raw width / height) as used for world bounds, etc
-        this.gameSize.resize(width, height);
-
-        //  The modified game size
-        this.baseSize.resize(width, height);
-
-        if (autoRound)
-        {
-            this.baseSize.width = Math.floor(this.baseSize.width);
-            this.baseSize.height = Math.floor(this.baseSize.height);
-        }
-
-        //  The size used for the canvas style, factoring in the scale mode and parent and zoom value
-        //  We just use the w/h here as this is what sets the aspect ratio (which doesn't then change)
-        this.displaySize.setSize((width * zoom), (height * zoom));
-
-        this.canvas.width = this.baseSize.width;
-        this.canvas.height = this.baseSize.height;
-
-        var style = this.canvas.style;
-
-        var styleWidth = width * zoom;
-        var styleHeight = height * zoom;
-
-        if (autoRound)
-        {
-            styleWidth = Math.floor(styleWidth);
-            styleHeight = Math.floor(styleHeight);
-        }
-
-        if (styleWidth !== width || styleHeight !== height)
-        {
-            style.width = styleWidth + 'px';
-            style.height = styleHeight + 'px';
-        }
-
-        return this.refresh(previousWidth, previousHeight);
-    },
-
-    /**
-     * Sets the zoom value of the Scale Manager.
-     *
-     * @method Phaser.Scale.ScaleManager#setZoom
-     * @fires Phaser.Scale.Events#RESIZE
-     * @since 3.16.0
-     *
-     * @param {integer} value - The new zoom value of the game.
-     *
-     * @return {this} The Scale Manager instance.
-     */
-    setZoom: function (value)
-    {
-        this.zoom = value;
-        this._resetZoom = true;
-
-        return this.refresh();
-    },
-
-    /**
-     * Sets the zoom to be the maximum possible based on the _current_ parent size.
-     *
-     * @method Phaser.Scale.ScaleManager#setMaxZoom
-     * @fires Phaser.Scale.Events#RESIZE
-     * @since 3.16.0
-     *
-     * @return {this} The Scale Manager instance.
-     */
-    setMaxZoom: function ()
-    {
-        this.zoom = this.getMaxZoom();
-        this._resetZoom = true;
-
-        return this.refresh();
-    },
-
-    /**
-     * Refreshes the internal scale values, bounds sizes and orientation checks.
-     *
-     * Once finished, dispatches the resize event.
-     *
-     * This is called automatically by the Scale Manager when the browser window size changes,
-     * as long as it is using a Scale Mode other than 'NONE'.
-     *
-     * @method Phaser.Scale.ScaleManager#refresh
-     * @fires Phaser.Scale.Events#RESIZE
-     * @since 3.16.0
-     *
-     * @param {number} [previousWidth] - The previous width of the game. Only set if the gameSize has changed.
-     * @param {number} [previousHeight] - The previous height of the game. Only set if the gameSize has changed.
-     *
-     * @return {this} The Scale Manager instance.
-     */
-    refresh: function (previousWidth, previousHeight)
-    {
-        if (previousWidth === undefined) { previousWidth = this.width; }
-        if (previousHeight === undefined) { previousHeight = this.height; }
-
-        this.updateScale();
-        this.updateBounds();
-        this.updateOrientation();
-
-        this.displayScale.set(this.baseSize.width / this.canvasBounds.width, this.baseSize.height / this.canvasBounds.height);
-
-        var domContainer = this.game.domContainer;
-
-        if (domContainer)
-        {
-            this.baseSize.setCSS(domContainer);
-
-            var canvasStyle = this.canvas.style;
-            var domStyle = domContainer.style;
-
-            domStyle.transform = 'scale(' + this.displaySize.width / this.baseSize.width + ',' + this.displaySize.height / this.baseSize.height + ')';
-
-            domStyle.marginLeft = canvasStyle.marginLeft;
-            domStyle.marginTop = canvasStyle.marginTop;
-        }
-
-        this.emit(Events.RESIZE, this.gameSize, this.baseSize, this.displaySize, previousWidth, previousHeight);
-
-        return this;
-    },
-
-    /**
-     * Internal method that checks the current screen orientation, only if the internal check flag is set.
-     *
-     * If the orientation has changed it updates the orientation property and then dispatches the orientation change event.
-     *
-     * @method Phaser.Scale.ScaleManager#updateOrientation
-     * @fires Phaser.Scale.Events#ORIENTATION_CHANGE
-     * @since 3.16.0
-     */
-    updateOrientation: function ()
-    {
-        if (this._checkOrientation)
-        {
-            this._checkOrientation = false;
-
-            var newOrientation = GetScreenOrientation(this.width, this.height);
-
-            if (newOrientation !== this.orientation)
-            {
-                this.orientation = newOrientation;
-
-                this.emit(Events.ORIENTATION_CHANGE, newOrientation);
-            }
-        }
-    },
-
-    /**
-     * Internal method that manages updating the size components based on the scale mode.
-     *
-     * @method Phaser.Scale.ScaleManager#updateScale
-     * @since 3.16.0
-     */
-    updateScale: function ()
-    {
-        var style = this.canvas.style;
-
-        var width = this.gameSize.width;
-        var height = this.gameSize.height;
-
-        var styleWidth;
-        var styleHeight;
-
-        var zoom = this.zoom;
-        var autoRound = this.autoRound;
-
-        if (this.scaleMode === CONST.SCALE_MODE.NONE)
-        {
-            //  No scale
-            this.displaySize.setSize((width * zoom), (height * zoom));
-
-            styleWidth = this.displaySize.width;
-            styleHeight = this.displaySize.height;
-
-            if (autoRound)
-            {
-                styleWidth = Math.floor(styleWidth);
-                styleHeight = Math.floor(styleHeight);
-            }
-
-            if (this._resetZoom)
-            {
-                style.width = styleWidth + 'px';
-                style.height = styleHeight + 'px';
-
-                this._resetZoom = false;
-            }
-        }
-        else if (this.scaleMode === CONST.SCALE_MODE.RESIZE)
-        {
-            //  Resize to match parent
-
-            //  This will constrain using min/max
-            this.displaySize.setSize(this.parentSize.width, this.parentSize.height);
-
-            this.gameSize.setSize(this.displaySize.width, this.displaySize.height);
-
-            this.baseSize.setSize(this.displaySize.width, this.displaySize.height);
-
-            styleWidth = this.displaySize.width;
-            styleHeight = this.displaySize.height;
-
-            if (autoRound)
-            {
-                styleWidth = Math.floor(styleWidth);
-                styleHeight = Math.floor(styleHeight);
-            }
-
-            this.canvas.width = styleWidth;
-            this.canvas.height = styleHeight;
-        }
-        else
-        {
-            //  All other scale modes
-            this.displaySize.setSize(this.parentSize.width, this.parentSize.height);
-
-            styleWidth = this.displaySize.width;
-            styleHeight = this.displaySize.height;
-
-            if (autoRound)
-            {
-                styleWidth = Math.floor(styleWidth);
-                styleHeight = Math.floor(styleHeight);
-            }
-
-            style.width = styleWidth + 'px';
-            style.height = styleHeight + 'px';
-        }
-
-        //  Update the parentSize in case the canvas / style change modified it
-        this.getParentBounds();
-
-        //  Finally, update the centering
-        this.updateCenter();
-    },
-
-    /**
-     * Calculates and returns the largest possible zoom factor, based on the current
-     * parent and game sizes. If the parent has no dimensions (i.e. an unstyled div),
-     * or is smaller than the un-zoomed game, then this will return a value of 1 (no zoom)
-     *
-     * @method Phaser.Scale.ScaleManager#getMaxZoom
-     * @since 3.16.0
-     *
-     * @return {integer} The maximum possible zoom factor. At a minimum this value is always at least 1.
-     */
-    getMaxZoom: function ()
-    {
-        var zoomH = SnapFloor(this.parentSize.width, this.gameSize.width, 0, true);
-        var zoomV = SnapFloor(this.parentSize.height, this.gameSize.height, 0, true);
-
-        return Math.max(Math.min(zoomH, zoomV), 1);
-    },
-
-    /**
-     * Calculates and updates the canvas CSS style in order to center it within the
-     * bounds of its parent. If you have explicitly set parent to be `null` in your
-     * game config then this method will likely give incorrect results unless you have called the
-     * `setParentSize` method first.
-     *
-     * It works by modifying the canvas CSS `marginLeft` and `marginTop` properties.
-     *
-     * If they have already been set by your own style sheet, or code, this will overwrite them.
-     *
-     * To prevent the Scale Manager from centering the canvas, either do not set the
-     * `autoCenter` property in your game config, or make sure it is set to `NO_CENTER`.
-     *
-     * @method Phaser.Scale.ScaleManager#updateCenter
-     * @since 3.16.0
-     */
-    updateCenter: function ()
-    {
-        var autoCenter = this.autoCenter;
-
-        if (autoCenter === CONST.CENTER.NO_CENTER)
-        {
-            return;
-        }
-
-        var canvas = this.canvas;
-
-        var style = canvas.style;
-
-        var bounds = canvas.getBoundingClientRect();
-
-        // var width = parseInt(canvas.style.width, 10) || canvas.width;
-        // var height = parseInt(canvas.style.height, 10) || canvas.height;
-
-        var width = bounds.width;
-        var height = bounds.height;
-
-        var offsetX = Math.floor((this.parentSize.width - width) / 2);
-        var offsetY = Math.floor((this.parentSize.height - height) / 2);
-
-        if (autoCenter === CONST.CENTER.CENTER_HORIZONTALLY)
-        {
-            offsetY = 0;
-        }
-        else if (autoCenter === CONST.CENTER.CENTER_VERTICALLY)
-        {
-            offsetX = 0;
-        }
-
-        style.marginLeft = offsetX + 'px';
-        style.marginTop = offsetY + 'px';
-    },
-
-    /**
-     * Updates the `canvasBounds` rectangle to match the bounding client rectangle of the
-     * canvas element being used to track input events.
-     *
-     * @method Phaser.Scale.ScaleManager#updateBounds
-     * @since 3.16.0
-     */
-    updateBounds: function ()
-    {
-        var bounds = this.canvasBounds;
-        var clientRect = this.canvas.getBoundingClientRect();
-
-        bounds.x = clientRect.left + (window.pageXOffset || 0) - (document.documentElement.clientLeft || 0);
-        bounds.y = clientRect.top + (window.pageYOffset || 0) - (document.documentElement.clientTop || 0);
-        bounds.width = clientRect.width;
-        bounds.height = clientRect.height;
-    },
-
-    /**
-     * Transforms the pageX value into the scaled coordinate space of the Scale Manager.
-     *
-     * @method Phaser.Scale.ScaleManager#transformX
-     * @since 3.16.0
-     *
-     * @param {number} pageX - The DOM pageX value.
-     *
-     * @return {number} The translated value.
-     */
-    transformX: function (pageX)
-    {
-        return (pageX - this.canvasBounds.left) * this.displayScale.x;
-    },
-
-    /**
-     * Transforms the pageY value into the scaled coordinate space of the Scale Manager.
-     *
-     * @method Phaser.Scale.ScaleManager#transformY
-     * @since 3.16.0
-     *
-     * @param {number} pageY - The DOM pageY value.
-     *
-     * @return {number} The translated value.
-     */
-    transformY: function (pageY)
-    {
-        return (pageY - this.canvasBounds.top) * this.displayScale.y;
-    },
-
-    /**
-     * Sends a request to the browser to ask it to go in to full screen mode, using the {@link https://developer.mozilla.org/en-US/docs/Web/API/Fullscreen_API Fullscreen API}.
-     *
-     * If the browser does not support this, a `FULLSCREEN_UNSUPPORTED` event will be emitted.
-     *
-     * This method _must_ be called from a user-input gesture, such as `pointerup`. You cannot launch
-     * games fullscreen without this, as most browsers block it. Games within an iframe will also be blocked
-     * from fullscreen unless the iframe has the `allowfullscreen` attribute.
-     *
-     * On touch devices, such as Android and iOS Safari, you should always use `pointerup` and NOT `pointerdown`,
-     * otherwise the request will fail unless the document in which your game is embedded has already received
-     * some form of touch input, which you cannot guarantee. Activating fullscreen via `pointerup` circumvents
-     * this issue.
-     *
-     * Performing an action that navigates to another page, or opens another tab, will automatically cancel
-     * fullscreen mode, as will the user pressing the ESC key. To cancel fullscreen mode directly from your game,
-     * i.e. by clicking an icon, call the `stopFullscreen` method.
-     *
-     * A browser can only send one DOM element into fullscreen. You can control which element this is by
-     * setting the `fullscreenTarget` property in your game config, or changing the property in the Scale Manager.
-     * Note that the game canvas _must_ be a child of the target. If you do not give a target, Phaser will
-     * automatically create a blank `<div>` element and move the canvas into it, before going fullscreen.
-     * When it leaves fullscreen, the div will be removed.
-     *
-     * @method Phaser.Scale.ScaleManager#startFullscreen
-     * @fires Phaser.Scale.Events#ENTER_FULLSCREEN
-     * @fires Phaser.Scale.Events#FULLSCREEN_FAILED
-     * @fires Phaser.Scale.Events#FULLSCREEN_UNSUPPORTED
-     * @fires Phaser.Scale.Events#RESIZE
-     * @since 3.16.0
-     *
-     * @param {object} [fullscreenOptions] - The FullscreenOptions dictionary is used to provide configuration options when entering full screen.
-     */
-    startFullscreen: function (fullscreenOptions)
-    {
-        if (fullscreenOptions === undefined) { fullscreenOptions = { navigationUI: 'hide' }; }
-
-        var fullscreen = this.fullscreen;
-
-        if (!fullscreen.available)
-        {
-            this.emit(Events.FULLSCREEN_UNSUPPORTED);
-
-            return;
-        }
-
-        if (!fullscreen.active)
-        {
-            var fsTarget = this.getFullscreenTarget();
-
-            if (fullscreen.keyboard)
-            {
-                fsTarget[fullscreen.request](Element.ALLOW_KEYBOARD_INPUT);
-            }
-            else
-            {
-                fsTarget[fullscreen.request](fullscreenOptions);
-            }
-        }
-    },
-
-    /**
-     * The browser has successfully entered fullscreen mode.
-     *
-     * @method Phaser.Scale.ScaleManager#fullscreenSuccessHandler
-     * @private
-     * @fires Phaser.Scale.Events#ENTER_FULLSCREEN
-     * @fires Phaser.Scale.Events#RESIZE
-     * @since 3.17.0
-     */
-    fullscreenSuccessHandler: function ()
-    {
-        this.getParentBounds();
-
-        this.refresh();
-
-        this.emit(Events.ENTER_FULLSCREEN);
-    },
-
-    /**
-     * The browser failed to enter fullscreen mode.
-     *
-     * @method Phaser.Scale.ScaleManager#fullscreenErrorHandler
-     * @private
-     * @fires Phaser.Scale.Events#FULLSCREEN_FAILED
-     * @fires Phaser.Scale.Events#RESIZE
-     * @since 3.17.0
-     *
-     * @param {any} error - The DOM error event.
-     */
-    fullscreenErrorHandler: function (error)
-    {
-        this.removeFullscreenTarget();
-
-        this.emit(Events.FULLSCREEN_FAILED, error);
-    },
-
-    /**
-     * An internal method that gets the target element that is used when entering fullscreen mode.
-     *
-     * @method Phaser.Scale.ScaleManager#getFullscreenTarget
-     * @since 3.16.0
-     *
-     * @return {object} The fullscreen target element.
-     */
-    getFullscreenTarget: function ()
-    {
-        if (!this.fullscreenTarget)
-        {
-            var fsTarget = document.createElement('div');
-
-            fsTarget.style.margin = '0';
-            fsTarget.style.padding = '0';
-            fsTarget.style.width = '100%';
-            fsTarget.style.height = '100%';
-
-            this.fullscreenTarget = fsTarget;
-
-            this._createdFullscreenTarget = true;
-        }
-
-        if (this._createdFullscreenTarget)
-        {
-            var canvasParent = this.canvas.parentNode;
-
-            canvasParent.insertBefore(this.fullscreenTarget, this.canvas);
-
-            this.fullscreenTarget.appendChild(this.canvas);
-        }
-
-        return this.fullscreenTarget;
-    },
-
-    /**
-     * Removes the fullscreen target that was added to the DOM.
-     *
-     * @method Phaser.Scale.ScaleManager#removeFullscreenTarget
-     * @since 3.17.0
-     */
-    removeFullscreenTarget: function ()
-    {
-        if (this._createdFullscreenTarget)
-        {
-            var fsTarget = this.fullscreenTarget;
-
-            if (fsTarget && fsTarget.parentNode)
-            {
-                var parent = fsTarget.parentNode;
-
-                parent.insertBefore(this.canvas, fsTarget);
-
-                parent.removeChild(fsTarget);
-            }
-        }
-    },
-
-    /**
-     * Calling this method will cancel fullscreen mode, if the browser has entered it.
-     *
-     * @method Phaser.Scale.ScaleManager#stopFullscreen
-     * @fires Phaser.Scale.Events#LEAVE_FULLSCREEN
-     * @fires Phaser.Scale.Events#FULLSCREEN_UNSUPPORTED
-     * @since 3.16.0
-     */
-    stopFullscreen: function ()
-    {
-        var fullscreen = this.fullscreen;
-
-        if (!fullscreen.available)
-        {
-            this.emit(Events.FULLSCREEN_UNSUPPORTED);
-
-            return false;
-        }
-
-        if (fullscreen.active)
-        {
-            document[fullscreen.cancel]();
-        }
-
-        this.removeFullscreenTarget();
-
-        //  Get the parent size again as it will have changed
-        this.getParentBounds();
-
-        this.emit(Events.LEAVE_FULLSCREEN);
-
-        this.refresh();
-    },
-
-    /**
-     * Toggles the fullscreen mode. If already in fullscreen, calling this will cancel it.
-     * If not in fullscreen, this will request the browser to enter fullscreen mode.
-     *
-     * If the browser does not support this, a `FULLSCREEN_UNSUPPORTED` event will be emitted.
-     *
-     * This method _must_ be called from a user-input gesture, such as `pointerdown`. You cannot launch
-     * games fullscreen without this, as most browsers block it. Games within an iframe will also be blocked
-     * from fullscreen unless the iframe has the `allowfullscreen` attribute.
-     *
-     * @method Phaser.Scale.ScaleManager#toggleFullscreen
-     * @fires Phaser.Scale.Events#ENTER_FULLSCREEN
-     * @fires Phaser.Scale.Events#LEAVE_FULLSCREEN
-     * @fires Phaser.Scale.Events#FULLSCREEN_UNSUPPORTED
-     * @fires Phaser.Scale.Events#RESIZE
-     * @since 3.16.0
-     *
-     * @param {object} [fullscreenOptions] - The FullscreenOptions dictionary is used to provide configuration options when entering full screen.
-     */
-    toggleFullscreen: function (fullscreenOptions)
-    {
-        if (this.fullscreen.active)
-        {
-            this.stopFullscreen();
-        }
-        else
-        {
-            this.startFullscreen(fullscreenOptions);
-        }
-    },
-
-    /**
-     * An internal method that starts the different DOM event listeners running.
-     *
-     * @method Phaser.Scale.ScaleManager#startListeners
-     * @since 3.16.0
-     */
-    startListeners: function ()
-    {
-        var _this = this;
-        var listeners = this.listeners;
-
-        listeners.orientationChange = function ()
-        {
-            _this.updateBounds();
-
-            _this._checkOrientation = true;
-            _this.dirty = true;
-        };
-
-        listeners.windowResize = function ()
-        {
-            _this.updateBounds();
-
-            _this.dirty = true;
-        };
-
-        //  Only dispatched on mobile devices
-        window.addEventListener('orientationchange', listeners.orientationChange, false);
-
-        window.addEventListener('resize', listeners.windowResize, false);
-
-        if (this.fullscreen.available)
-        {
-            listeners.fullScreenChange = function (event)
-            {
-                return _this.onFullScreenChange(event);
-            };
-
-            listeners.fullScreenError = function (event)
-            {
-                return _this.onFullScreenError(event);
-            };
-
-            var vendors = [ 'webkit', 'moz', '' ];
-
-            vendors.forEach(function (prefix)
-            {
-                document.addEventListener(prefix + 'fullscreenchange', listeners.fullScreenChange, false);
-                document.addEventListener(prefix + 'fullscreenerror', listeners.fullScreenError, false);
-            });
-
-            //  MS Specific
-            document.addEventListener('MSFullscreenChange', listeners.fullScreenChange, false);
-            document.addEventListener('MSFullscreenError', listeners.fullScreenError, false);
-        }
-    },
-
-    /**
-     * Triggered when a fullscreenchange event is dispatched by the DOM.
-     *
-     * @method Phaser.Scale.ScaleManager#onFullScreenChange
-     * @protected
-     * @since 3.16.0
-     */
-    onFullScreenChange: function ()
-    {
-        if (document.fullscreenElement || document.webkitFullscreenElement || document.msFullscreenElement || document.mozFullScreenElement)
-        {
-            this.fullscreenSuccessHandler();
-        }
-        else
-        {
-            //  They pressed ESC while in fullscreen mode
-            this.stopFullscreen();
-        }
-    },
-
-    /**
-     * Triggered when a fullscreenerror event is dispatched by the DOM.
-     *
-     * @method Phaser.Scale.ScaleManager#onFullScreenError
-     * @since 3.16.0
-     */
-    onFullScreenError: function ()
-    {
-        this.removeFullscreenTarget();
-    },
-
-    /**
-     * Internal method, called automatically by the game step.
-     * Monitors the elapsed time and resize interval to see if a parent bounds check needs to take place.
-     *
-     * @method Phaser.Scale.ScaleManager#step
-     * @since 3.16.0
-     *
-     * @param {number} time - The time value from the most recent Game step. Typically a high-resolution timer value, or Date.now().
-     * @param {number} delta - The delta value since the last frame. This is smoothed to avoid delta spikes by the TimeStep class.
-     */
-    step: function (time, delta)
-    {
-        if (!this.parent)
-        {
-            return;
-        }
-
-        this._lastCheck += delta;
-
-        if (this.dirty || this._lastCheck > this.resizeInterval)
-        {
-            //  Returns true if the parent bounds have changed size
-            if (this.getParentBounds())
-            {
-                this.refresh();
-            }
-
-            this.dirty = false;
-            this._lastCheck = 0;
-        }
-    },
-
-    /**
-     * Stops all DOM event listeners.
-     *
-     * @method Phaser.Scale.ScaleManager#stopListeners
-     * @since 3.16.0
-     */
-    stopListeners: function ()
-    {
-        var listeners = this.listeners;
-
-        window.removeEventListener('orientationchange', listeners.orientationChange, false);
-        window.removeEventListener('resize', listeners.windowResize, false);
-
-        var vendors = [ 'webkit', 'moz', '' ];
-
-        vendors.forEach(function (prefix)
-        {
-            document.removeEventListener(prefix + 'fullscreenchange', listeners.fullScreenChange, false);
-            document.removeEventListener(prefix + 'fullscreenerror', listeners.fullScreenError, false);
-        });
-
-        //  MS Specific
-        document.removeEventListener('MSFullscreenChange', listeners.fullScreenChange, false);
-        document.removeEventListener('MSFullscreenError', listeners.fullScreenError, false);
-    },
-
-    /**
-     * Destroys this Scale Manager, releasing all references to external resources.
-     * Once destroyed, the Scale Manager cannot be used again.
-     *
-     * @method Phaser.Scale.ScaleManager#destroy
-     * @since 3.16.0
-     */
-    destroy: function ()
-    {
-        this.removeAllListeners();
-
-        this.stopListeners();
-
-        this.game = null;
-        this.canvas = null;
-        this.canvasBounds = null;
-        this.parent = null;
-        this.fullscreenTarget = null;
-
-        this.parentSize.destroy();
-        this.gameSize.destroy();
-        this.baseSize.destroy();
-        this.displaySize.destroy();
-    },
-
-    /**
-     * Is the browser currently in fullscreen mode or not?
-     *
-     * @name Phaser.Scale.ScaleManager#isFullscreen
-     * @type {boolean}
-     * @readonly
-     * @since 3.16.0
-     */
-    isFullscreen: {
-
-        get: function ()
-        {
-            return this.fullscreen.active;
-        }
-
-    },
-
-    /**
-     * The game width.
-     *
-     * This is typically the size given in the game configuration.
-     *
-     * @name Phaser.Scale.ScaleManager#width
-     * @type {number}
-     * @readonly
-     * @since 3.16.0
-     */
-    width: {
-
-        get: function ()
-        {
-            return this.gameSize.width;
-        }
-
-    },
-
-    /**
-     * The game height.
-     *
-     * This is typically the size given in the game configuration.
-     *
-     * @name Phaser.Scale.ScaleManager#height
-     * @type {number}
-     * @readonly
-     * @since 3.16.0
-     */
-    height: {
-
-        get: function ()
-        {
-            return this.gameSize.height;
-        }
-
-    },
-
-    /**
-     * Is the device in a portrait orientation as reported by the Orientation API?
-     * This value is usually only available on mobile devices.
-     *
-     * @name Phaser.Scale.ScaleManager#isPortrait
-     * @type {boolean}
-     * @readonly
-     * @since 3.16.0
-     */
-    isPortrait: {
-
-        get: function ()
-        {
-            return (this.orientation === CONST.ORIENTATION.PORTRAIT);
-        }
-
-    },
-
-    /**
-     * Is the device in a landscape orientation as reported by the Orientation API?
-     * This value is usually only available on mobile devices.
-     *
-     * @name Phaser.Scale.ScaleManager#isLandscape
-     * @type {boolean}
-     * @readonly
-     * @since 3.16.0
-     */
-    isLandscape: {
-
-        get: function ()
-        {
-            return (this.orientation === CONST.ORIENTATION.LANDSCAPE);
-        }
-
-    },
-
-    /**
-     * Are the game dimensions portrait? (i.e. taller than they are wide)
-     *
-     * This is different to the device itself being in a portrait orientation.
-     *
-     * @name Phaser.Scale.ScaleManager#isGamePortrait
-     * @type {boolean}
-     * @readonly
-     * @since 3.16.0
-     */
-    isGamePortrait: {
-
-        get: function ()
-        {
-            return (this.height > this.width);
-        }
-
-    },
-
-    /**
-     * Are the game dimensions landscape? (i.e. wider than they are tall)
-     *
-     * This is different to the device itself being in a landscape orientation.
-     *
-     * @name Phaser.Scale.ScaleManager#isGameLandscape
-     * @type {boolean}
-     * @readonly
-     * @since 3.16.0
-     */
-    isGameLandscape: {
-
-        get: function ()
-        {
-            return (this.width > this.height);
-        }
-
-    }
-
-});
-
-module.exports = ScaleManager;
->>>>>>> af272842
+module.exports = ScaleManager;