--- conflicted
+++ resolved
@@ -232,8 +232,6 @@
     },
 
     /**
-<<<<<<< HEAD
-=======
      * @typedef {object} Phaser.Scenes.ScenePlugin#SceneTransitionConfig
      * 
      * @property {string} target - The Scene key to transition to.
@@ -443,7 +441,6 @@
     },
 
     /**
->>>>>>> ccb2ed5f
      * Add the Scene into the Scene Manager and start it if 'autoStart' is true or the Scene config 'active' property is set.
      *
      * @method Phaser.Scenes.ScenePlugin#add
