--- conflicted
+++ resolved
@@ -1,1127 +1,3 @@
-<<<<<<< HEAD
-/**
- * @author       Richard Davey <rich@photonstorm.com>
- * @copyright    2020 Photon Storm Ltd.
- * @license      {@link https://opensource.org/licenses/MIT|MIT License}
- */
-
-var Class = require('../../../utils/Class');
-var Clamp = require('../../../math/Clamp');
-var Components = require('../../components');
-var GameObject = require('../../GameObject');
-var GetColorFromValue = require('../../../display/color/GetColorFromValue');
-var GetBitmapTextSize = require('../GetBitmapTextSize');
-var ParseFromAtlas = require('../ParseFromAtlas');
-var ParseXMLBitmapFont = require('../ParseXMLBitmapFont');
-var Rectangle = require('../../../geom/rectangle/Rectangle');
-var Render = require('./BitmapTextRender');
-
-/**
- * @classdesc
- * BitmapText objects work by taking a texture file and an XML or JSON file that describes the font structure.
- *
- * During rendering for each letter of the text is rendered to the display, proportionally spaced out and aligned to
- * match the font structure.
- *
- * BitmapText objects are less flexible than Text objects, in that they have less features such as shadows, fills and the ability
- * to use Web Fonts, however you trade this flexibility for rendering speed. You can also create visually compelling BitmapTexts by
- * processing the font texture in an image editor, applying fills and any other effects required.
- *
- * To create multi-line text insert \r, \n or \r\n escape codes into the text string.
- *
- * To create a BitmapText data files you need a 3rd party app such as:
- *
- * BMFont (Windows, free): {@link http://www.angelcode.com/products/bmfont/|http://www.angelcode.com/products/bmfont/}
- * Glyph Designer (OS X, commercial): {@link http://www.71squared.com/en/glyphdesigner|http://www.71squared.com/en/glyphdesigner}
- * Littera (Web-based, free): {@link http://kvazars.com/littera/|http://kvazars.com/littera/}
- *
- * For most use cases it is recommended to use XML. If you wish to use JSON, the formatting should be equal to the result of
- * converting a valid XML file through the popular X2JS library. An online tool for conversion can be found here: {@link http://codebeautify.org/xmltojson|http://codebeautify.org/xmltojson}
- *
- * @class BitmapText
- * @extends Phaser.GameObjects.GameObject
- * @memberof Phaser.GameObjects
- * @constructor
- * @since 3.0.0
- *
- * @extends Phaser.GameObjects.Components.Alpha
- * @extends Phaser.GameObjects.Components.BlendMode
- * @extends Phaser.GameObjects.Components.Depth
- * @extends Phaser.GameObjects.Components.Mask
- * @extends Phaser.GameObjects.Components.Origin
- * @extends Phaser.GameObjects.Components.Pipeline
- * @extends Phaser.GameObjects.Components.ScrollFactor
- * @extends Phaser.GameObjects.Components.Texture
- * @extends Phaser.GameObjects.Components.Tint
- * @extends Phaser.GameObjects.Components.Transform
- * @extends Phaser.GameObjects.Components.Visible
- *
- * @param {Phaser.Scene} scene - The Scene to which this Game Object belongs. It can only belong to one Scene at any given time.
- * @param {number} x - The x coordinate of this Game Object in world space.
- * @param {number} y - The y coordinate of this Game Object in world space.
- * @param {string} font - The key of the font to use from the Bitmap Font cache.
- * @param {(string|string[])} [text] - The string, or array of strings, to be set as the content of this Bitmap Text.
- * @param {number} [size] - The font size of this Bitmap Text.
- * @param {integer} [align=0] - The alignment of the text in a multi-line BitmapText object.
- */
-var BitmapText = new Class({
-
-    Extends: GameObject,
-
-    Mixins: [
-        Components.Alpha,
-        Components.BlendMode,
-        Components.Depth,
-        Components.Mask,
-        Components.Origin,
-        Components.Pipeline,
-        Components.ScrollFactor,
-        Components.Texture,
-        Components.Tint,
-        Components.Transform,
-        Components.Visible,
-        Render
-    ],
-
-    initialize:
-
-    function BitmapText (scene, x, y, font, text, size, align)
-    {
-        if (text === undefined) { text = ''; }
-        if (align === undefined) { align = 0; }
-
-        GameObject.call(this, scene, 'BitmapText');
-
-        /**
-         * The key of the Bitmap Font used by this Bitmap Text.
-         * To change the font after creation please use `setFont`.
-         *
-         * @name Phaser.GameObjects.BitmapText#font
-         * @type {string}
-         * @readonly
-         * @since 3.0.0
-         */
-        this.font = font;
-
-        var entry = this.scene.sys.cache.bitmapFont.get(font);
-
-        if (!entry)
-        {
-            console.warn('Invalid BitmapText key: ' + font);
-        }
-
-        /**
-         * The data of the Bitmap Font used by this Bitmap Text.
-         *
-         * @name Phaser.GameObjects.BitmapText#fontData
-         * @type {Phaser.Types.GameObjects.BitmapText.BitmapFontData}
-         * @readonly
-         * @since 3.0.0
-         */
-        this.fontData = entry.data;
-
-        /**
-         * The text that this Bitmap Text object displays.
-         *
-         * @name Phaser.GameObjects.BitmapText#_text
-         * @type {string}
-         * @private
-         * @since 3.0.0
-         */
-        this._text = '';
-
-        /**
-         * The font size of this Bitmap Text.
-         *
-         * @name Phaser.GameObjects.BitmapText#_fontSize
-         * @type {number}
-         * @private
-         * @since 3.0.0
-         */
-        this._fontSize = size || this.fontData.size;
-
-        /**
-         * Adds / Removes spacing between characters.
-         *
-         * Can be a negative or positive number.
-         *
-         * @name Phaser.GameObjects.BitmapText#_letterSpacing
-         * @type {number}
-         * @private
-         * @since 3.4.0
-         */
-        this._letterSpacing = 0;
-
-        /**
-         * Controls the alignment of each line of text in this BitmapText object.
-         * Only has any effect when this BitmapText contains multiple lines of text, split with carriage-returns.
-         * Has no effect with single-lines of text.
-         *
-         * See the methods `setLeftAlign`, `setCenterAlign` and `setRightAlign`.
-         *
-         * 0 = Left aligned (default)
-         * 1 = Middle aligned
-         * 2 = Right aligned
-         *
-         * The alignment position is based on the longest line of text.
-         *
-         * @name Phaser.GameObjects.BitmapText#_align
-         * @type {integer}
-         * @private
-         * @since 3.11.0
-         */
-        this._align = align;
-
-        /**
-         * An object that describes the size of this Bitmap Text.
-         *
-         * @name Phaser.GameObjects.BitmapText#_bounds
-         * @type {Phaser.Types.GameObjects.BitmapText.BitmapTextSize}
-         * @private
-         * @since 3.0.0
-         */
-        this._bounds = GetBitmapTextSize();
-
-        /**
-         * An internal dirty flag for bounds calculation.
-         *
-         * @name Phaser.GameObjects.BitmapText#_dirty
-         * @type {boolean}
-         * @private
-         * @since 3.11.0
-         */
-        this._dirty = true;
-
-        /**
-         * Internal cache var holding the maxWidth.
-         *
-         * @name Phaser.GameObjects.BitmapText#_maxWidth
-         * @type {number}
-         * @private
-         * @since 3.21.0
-         */
-        this._maxWidth = 0;
-
-        /**
-         * The character code used to detect for word wrapping.
-         * Defaults to 32 (a space character).
-         *
-         * @name Phaser.GameObjects.BitmapText#wordWrapCharCode
-         * @type {number}
-         * @since 3.21.0
-         */
-        this.wordWrapCharCode = 32;
-
-        /**
-         * Internal array holding the character tint color data.
-         *
-         * @name Phaser.GameObjects.BitmapText#charColors
-         * @type {array}
-         * @private
-         * @since 3.50.0
-         */
-        this.charColors = [];
-
-        /**
-         * The horizontal offset of the drop shadow.
-         *
-         * You can set this directly, or use `Phaser.GameObjects.BitmapText#setDropShadow`.
-         *
-         * @name Phaser.GameObjects.BitmapText#dropShadowX
-         * @type {number}
-         * @since 3.50.0
-         */
-        this.dropShadowX = 0;
-
-        /**
-         * The vertical offset of the drop shadow.
-         *
-         * You can set this directly, or use `Phaser.GameObjects.BitmapText#setDropShadow`.
-         *
-         * @name Phaser.GameObjects.BitmapText#dropShadowY
-         * @type {number}
-         * @since 3.50.0
-         */
-        this.dropShadowY = 0;
-
-        /**
-         * The color of the drop shadow.
-         *
-         * @name Phaser.GameObjects.BitmapText#_dropShadowColor
-         * @type {number}
-         * @private
-         * @since 3.50.0
-         */
-        this._dropShadowColor = 0x000000;
-
-        /**
-         * The GL encoded color of the drop shadow.
-         *
-         * @name Phaser.GameObjects.BitmapText#_dropShadowColorGL
-         * @type {number}
-         * @private
-         * @since 3.50.0
-         */
-        this._dropShadowColorGL = 0x000000;
-
-        /**
-         * The alpha value of the drop shadow.
-         *
-         * You can set this directly, or use `Phaser.GameObjects.BitmapText#setDropShadow`.
-         *
-         * @name Phaser.GameObjects.BitmapText#dropShadowAlpha
-         * @type {number}
-         * @since 3.50.0
-         */
-        this.dropShadowAlpha = 0.5;
-
-        this.setTexture(entry.texture, entry.frame);
-        this.setPosition(x, y);
-        this.setOrigin(0, 0);
-        this.initPipeline();
-
-        this.setText(text);
-    },
-
-    /**
-     * Set the lines of text in this BitmapText to be left-aligned.
-     * This only has any effect if this BitmapText contains more than one line of text.
-     *
-     * @method Phaser.GameObjects.BitmapText#setLeftAlign
-     * @since 3.11.0
-     *
-     * @return {this} This BitmapText Object.
-     */
-    setLeftAlign: function ()
-    {
-        this._align = BitmapText.ALIGN_LEFT;
-
-        this._dirty = true;
-
-        return this;
-    },
-
-    /**
-     * Set the lines of text in this BitmapText to be center-aligned.
-     * This only has any effect if this BitmapText contains more than one line of text.
-     *
-     * @method Phaser.GameObjects.BitmapText#setCenterAlign
-     * @since 3.11.0
-     *
-     * @return {this} This BitmapText Object.
-     */
-    setCenterAlign: function ()
-    {
-        this._align = BitmapText.ALIGN_CENTER;
-
-        this._dirty = true;
-
-        return this;
-    },
-
-    /**
-     * Set the lines of text in this BitmapText to be right-aligned.
-     * This only has any effect if this BitmapText contains more than one line of text.
-     *
-     * @method Phaser.GameObjects.BitmapText#setRightAlign
-     * @since 3.11.0
-     *
-     * @return {this} This BitmapText Object.
-     */
-    setRightAlign: function ()
-    {
-        this._align = BitmapText.ALIGN_RIGHT;
-
-        this._dirty = true;
-
-        return this;
-    },
-
-    /**
-     * Set the font size of this Bitmap Text.
-     *
-     * @method Phaser.GameObjects.BitmapText#setFontSize
-     * @since 3.0.0
-     *
-     * @param {number} size - The font size to set.
-     *
-     * @return {this} This BitmapText Object.
-     */
-    setFontSize: function (size)
-    {
-        this._fontSize = size;
-
-        this._dirty = true;
-
-        return this;
-    },
-
-    /**
-     * Sets the letter spacing between each character of this Bitmap Text.
-     * Can be a positive value to increase the space, or negative to reduce it.
-     * Spacing is applied after the kerning values have been set.
-     *
-     * @method Phaser.GameObjects.BitmapText#setLetterSpacing
-     * @since 3.4.0
-     *
-     * @param {number} [spacing=0] - The amount of horizontal space to add between each character.
-     *
-     * @return {this} This BitmapText Object.
-     */
-    setLetterSpacing: function (spacing)
-    {
-        if (spacing === undefined) { spacing = 0; }
-
-        this._letterSpacing = spacing;
-
-        this._dirty = true;
-
-        return this;
-    },
-
-    /**
-     * Set the textual content of this BitmapText.
-     *
-     * An array of strings will be converted into multi-line text. Use the align methods to change multi-line alignment.
-     *
-     * @method Phaser.GameObjects.BitmapText#setText
-     * @since 3.0.0
-     *
-     * @param {(string|string[])} value - The string, or array of strings, to be set as the content of this BitmapText.
-     *
-     * @return {this} This BitmapText Object.
-     */
-    setText: function (value)
-    {
-        if (!value && value !== 0)
-        {
-            value = '';
-        }
-
-        if (Array.isArray(value))
-        {
-            value = value.join('\n');
-        }
-
-        if (value !== this.text)
-        {
-            this._text = value.toString();
-
-            this._dirty = true;
-
-            this.updateDisplayOrigin();
-        }
-
-        return this;
-    },
-
-    /**
-     * Sets a drop shadow effect on this Bitmap Text.
-     *
-     * This is a WebGL only feature and only works with Static Bitmap Text, not Dynamic.
-     *
-     * You can set the vertical and horizontal offset of the shadow, as well as the color and alpha.
-     *
-     * Once a shadow has been enabled you can modify the `dropShadowX` and `dropShadowY` properties of this
-     * Bitmap Text directly to adjust the position of the shadow in real-time.
-     *
-     * If you wish to clear the shadow, call this method with no parameters specified.
-     *
-     * @method Phaser.GameObjects.BitmapText#setDropShadow
-     * @webglOnly
-     * @since 3.50.0
-     *
-     * @param {number} [x=0] - The horizontal offset of the drop shadow.
-     * @param {number} [y=0] - The vertical offset of the drop shadow.
-     * @param {number} [color=0xffffff] - The color of the drop shadow, given as a hex value, i.e. `0x000000` for black.
-     * @param {number} [alpha=0.5] - The alpha of the drop shadow, given as a float between 0 and 1. This is combined with the Bitmap Text alpha as well.
-     *
-     * @return {this} This BitmapText Object.
-     */
-    setDropShadow: function (x, y, color, alpha)
-    {
-        if (x === undefined) { x = 0; }
-        if (y === undefined) { y = 0; }
-        if (color === undefined) { color = 0x000000; }
-        if (alpha === undefined) { alpha = 0.5; }
-
-        this.dropShadowX = x;
-        this.dropShadowY = y;
-        this.dropShadowAlpha = alpha;
-        this.dropShadowColor = color;
-
-        return this;
-    },
-
-    /**
-     * Sets a tint on a range of characters in this Bitmap Text, starting from the `start` parameter index
-     * and running for `length` quantity of characters.
-     *
-     * The `start` parameter can be negative. In this case, it starts at the end of the text and counts
-     * backwards `start` places.
-     *
-     * You can also pass in -1 as the `length` and it will tint all characters from `start`
-     * up until the end of the string.
-
-     * Remember that spaces and punctuation count as characters.
-     *
-     * This is a WebGL only feature and only works with Static Bitmap Text, not Dynamic.
-     *
-     * The tint works by taking the pixel color values from the Bitmap Text texture, and then
-     * multiplying it by the color value of the tint. You can provide either one color value,
-     * in which case the whole character will be tinted in that color. Or you can provide a color
-     * per corner. The colors are blended together across the extent of the character range.
-     *
-     * To swap this from being an additive tint to a fill based tint, set the `tintFill` parameter to `true`.
-     *
-     * To modify the tint color once set, call this method again with new color values.
-     *
-     * Using `setWordTint` can override tints set by this function, and vice versa.
-     *
-     * To remove a tint call this method with just the `start`, and optionally, the `length` parameters defined.
-     *
-     * @method Phaser.GameObjects.BitmapText#setCharacterTint
-     * @webglOnly
-     * @since 3.50.0
-     *
-     * @param {number} [start=0] - The starting character to begin the tint at. If negative, it counts back from the end of the text.
-     * @param {number} [length=1] - The number of characters to tint. Remember that spaces count as a character too. Pass -1 to tint all characters from `start` onwards.
-     * @param {boolean} [tintFill=false] - Use a fill-based tint (true), or an additive tint (false)
-     * @param {integer} [topLeft=0xffffff] - The tint being applied to the top-left of the character. If not other values are given this value is applied evenly, tinting the whole character.
-     * @param {integer} [topRight] - The tint being applied to the top-right of the character.
-     * @param {integer} [bottomLeft] - The tint being applied to the bottom-left of the character.
-     * @param {integer} [bottomRight] - The tint being applied to the bottom-right of the character.
-     *
-     * @return {this} This BitmapText Object.
-     */
-    setCharacterTint: function (start, length, tintFill, topLeft, topRight, bottomLeft, bottomRight)
-    {
-        if (start === undefined) { start = 0; }
-        if (length === undefined) { length = 1; }
-        if (tintFill === undefined) { tintFill = false; }
-        if (topLeft === undefined) { topLeft = -1; }
-
-        if (topRight === undefined)
-        {
-            topRight = topLeft;
-            bottomLeft = topLeft;
-            bottomRight = topLeft;
-        }
-
-        var len = this.text.length;
-
-        if (length === -1)
-        {
-            length = len;
-        }
-
-        if (start < 0)
-        {
-            start = len + start;
-        }
-
-        start = Clamp(start, 0, len - 1);
-
-        var end = Clamp(start + length, start, len);
-
-        var charColors = this.charColors;
-
-        for (var i = start; i < end; i++)
-        {
-            var color = charColors[i];
-
-            if (topLeft === -1)
-            {
-                charColors[i] = null;
-            }
-            else
-            {
-                var tintEffect = (tintFill) ? 1 : 0;
-                var tintTL = GetColorFromValue(topLeft);
-                var tintTR = GetColorFromValue(topRight);
-                var tintBL = GetColorFromValue(bottomLeft);
-                var tintBR = GetColorFromValue(bottomRight);
-
-                if (color)
-                {
-                    color.tintEffect = tintEffect;
-                    color.tintTL = tintTL;
-                    color.tintTR = tintTR;
-                    color.tintBL = tintBL;
-                    color.tintBR = tintBR;
-                }
-                else
-                {
-                    charColors[i] = {
-                        tintEffect: tintEffect,
-                        tintTL: tintTL,
-                        tintTR: tintTR,
-                        tintBL: tintBL,
-                        tintBR: tintBR
-                    };
-                }
-            }
-        }
-
-        return this;
-    },
-
-    /**
-     * Sets a tint on a matching word within this Bitmap Text.
-     *
-     * The `word` parameter can be either a string or a number.
-     *
-     * If a string, it will run a string comparison against the text contents, and if matching,
-     * it will tint the whole word.
-     *
-     * If a number, if till that word, based on its offset within the text contents.
-     *
-     * The `count` parameter controls how many words are replaced. Pass in -1 to replace them all.
-     *
-     * This parameter is ignored if you pass a number as the `word` to be searched for.
-     *
-     * This is a WebGL only feature and only works with Static Bitmap Text, not Dynamic.
-     *
-     * The tint works by taking the pixel color values from the Bitmap Text texture, and then
-     * multiplying it by the color value of the tint. You can provide either one color value,
-     * in which case the whole character will be tinted in that color. Or you can provide a color
-     * per corner. The colors are blended together across the extent of the character range.
-     *
-     * To swap this from being an additive tint to a fill based tint, set the `tintFill` parameter to `true`.
-     *
-     * To modify the tint color once set, call this method again with new color values.
-     *
-     * Using `setCharacterTint` can override tints set by this function, and vice versa.
-     *
-     * @method Phaser.GameObjects.BitmapText#setWordTint
-     * @webglOnly
-     * @since 3.50.0
-     *
-     * @param {(string|number)} word - The word to search for. Either a string, or an index of the word in the words array.
-     * @param {number} [count=1] - The number of matching words to tint. Pass -1 to tint all matching words.
-     * @param {boolean} [tintFill=false] - Use a fill-based tint (true), or an additive tint (false)
-     * @param {integer} [topLeft=0xffffff] - The tint being applied to the top-left of the word. If not other values are given this value is applied evenly, tinting the whole word.
-     * @param {integer} [topRight] - The tint being applied to the top-right of the word.
-     * @param {integer} [bottomLeft] - The tint being applied to the bottom-left of the word.
-     * @param {integer} [bottomRight] - The tint being applied to the bottom-right of the word.
-     *
-     * @return {this} This BitmapText Object.
-     */
-    setWordTint: function (word, count, tintFill, topLeft, topRight, bottomLeft, bottomRight)
-    {
-        if (count === undefined) { count = 1; }
-
-        var bounds = this.getTextBounds();
-
-        var words = bounds.words;
-
-        var wordIsNumber = (typeof(word) === 'number');
-
-        var total = 0;
-
-        for (var i = 0; i < words.length; i++)
-        {
-            var lineword = words[i];
-
-            if ((wordIsNumber && i === word) || (!wordIsNumber && lineword.word === word))
-            {
-                this.setCharacterTint(lineword.i, lineword.word.length, tintFill, topLeft, topRight, bottomLeft, bottomRight);
-
-                total++;
-
-                if (total === count)
-                {
-                    return this;
-                }
-            }
-        }
-
-        return this;
-    },
-
-    /**
-     * Calculate the bounds of this Bitmap Text.
-     *
-     * An object is returned that contains the position, width and height of the Bitmap Text in local and global
-     * contexts.
-     *
-     * Local size is based on just the font size and a [0, 0] position.
-     *
-     * Global size takes into account the Game Object's scale, world position and display origin.
-     *
-     * Also in the object is data regarding the length of each line, should this be a multi-line BitmapText.
-     *
-     * @method Phaser.GameObjects.BitmapText#getTextBounds
-     * @since 3.0.0
-     *
-     * @param {boolean} [round=false] - Whether to round the results up to the nearest integer.
-     *
-     * @return {Phaser.Types.GameObjects.BitmapText.BitmapTextSize} An object that describes the size of this Bitmap Text.
-     */
-    getTextBounds: function (round)
-    {
-        //  local = The BitmapText based on fontSize and 0x0 coords
-        //  global = The BitmapText, taking into account scale and world position
-        //  lines = The BitmapText line data
-
-        var bounds = this._bounds;
-
-        if (this._dirty || round || this.scaleX !== bounds.scaleX || this.scaleY !== bounds.scaleY)
-        {
-            GetBitmapTextSize(this, round, true, bounds);
-
-            this._dirty = false;
-        }
-
-        return bounds;
-    },
-
-    /**
-     * Gets the character located at the given x/y coordinate within this Bitmap Text.
-     *
-     * The coordinates you pass in are translated into the local space of the
-     * Bitmap Text, however, it is up to you to first translate the input coordinates to world space.
-     *
-     * If you wish to use this in combination with an input event, be sure
-     * to pass in `Pointer.worldX` and `worldY` so they are in world space.
-     *
-     * In some cases, based on kerning, characters can overlap. When this happens,
-     * the first character in the word is returned.
-     *
-     * Note that this does not work for DynamicBitmapText if you have changed the
-     * character positions during render. It will only scan characters in their un-translated state.
-     *
-     * @method Phaser.GameObjects.BitmapText#getCharacterAt
-     * @since 3.50.0
-     *
-     * @param {number} x - The x position to check.
-     * @param {number} y - The y position to check.
-     * @param {Phaser.Cameras.Scene2D.Camera} [camera] - The Camera which is being tested against. If not given will use the Scene default camera.
-     *
-     * @return {Phaser.Types.GameObjects.BitmapText.BitmapTextCharacter} The character object at the given position, or `null`.
-     */
-    getCharacterAt: function (x, y, camera)
-    {
-        var point = this.getLocalPoint(x, y, null, camera);
-
-        var bounds = this.getTextBounds();
-
-        var chars = bounds.characters;
-
-        var tempRect = new Rectangle();
-
-        for (var i = 0; i < chars.length; i++)
-        {
-            var char = chars[i];
-
-            tempRect.setTo(char.x, char.t, char.r - char.x, char.b);
-
-            if (tempRect.contains(point.x, point.y))
-            {
-                return char;
-            }
-        }
-
-        return null;
-    },
-
-    /**
-     * Updates the Display Origin cached values internally stored on this Game Object.
-     * You don't usually call this directly, but it is exposed for edge-cases where you may.
-     *
-     * @method Phaser.GameObjects.BitmapText#updateDisplayOrigin
-     * @since 3.0.0
-     *
-     * @return {this} This Game Object instance.
-     */
-    updateDisplayOrigin: function ()
-    {
-        this._dirty = true;
-
-        this.getTextBounds(false);
-
-        return this;
-    },
-
-    /**
-     * Changes the font this BitmapText is using to render.
-     *
-     * The new texture is loaded and applied to the BitmapText. The existing test, size and alignment are preserved,
-     * unless overridden via the arguments.
-     *
-     * @method Phaser.GameObjects.BitmapText#setFont
-     * @since 3.11.0
-     *
-     * @param {string} font - The key of the font to use from the Bitmap Font cache.
-     * @param {number} [size] - The font size of this Bitmap Text. If not specified the current size will be used.
-     * @param {integer} [align=0] - The alignment of the text in a multi-line BitmapText object. If not specified the current alignment will be used.
-     *
-     * @return {this} This BitmapText Object.
-     */
-    setFont: function (key, size, align)
-    {
-        if (size === undefined) { size = this._fontSize; }
-        if (align === undefined) { align = this._align; }
-
-        if (key !== this.font)
-        {
-            var entry = this.scene.sys.cache.bitmapFont.get(key);
-
-            if (entry)
-            {
-                this.font = key;
-                this.fontData = entry.data;
-                this._fontSize = size;
-                this._align = align;
-
-                this.setTexture(entry.texture, entry.frame);
-
-                GetBitmapTextSize(this, false, true, this._bounds);
-            }
-        }
-
-        return this;
-    },
-
-    /**
-     * Sets the maximum display width of this BitmapText in pixels.
-     *
-     * If `BitmapText.text` is longer than `maxWidth` then the lines will be automatically wrapped
-     * based on the previous whitespace character found in the line.
-     *
-     * If no whitespace was found then no wrapping will take place and consequently the `maxWidth` value will not be honored.
-     *
-     * Disable maxWidth by setting the value to 0.
-     *
-     * You can set the whitespace character to be searched for by setting the `wordWrapCharCode` parameter or property.
-     *
-     * @method Phaser.GameObjects.BitmapText#setMaxWidth
-     * @since 3.21.0
-     *
-     * @param {number} value - The maximum display width of this BitmapText in pixels. Set to zero to disable.
-     * @param {number} [wordWrapCharCode] - The character code to check for when word wrapping. Defaults to 32 (the space character).
-     *
-     * @return {this} This BitmapText Object.
-     */
-    setMaxWidth: function (value, wordWrapCharCode)
-    {
-        this._maxWidth = value;
-
-        this._dirty = true;
-
-        if (wordWrapCharCode !== undefined)
-        {
-            this.wordWrapCharCode = wordWrapCharCode;
-        }
-
-        return this;
-    },
-
-    /**
-     * Controls the alignment of each line of text in this BitmapText object.
-     *
-     * Only has any effect when this BitmapText contains multiple lines of text, split with carriage-returns.
-     * Has no effect with single-lines of text.
-     *
-     * See the methods `setLeftAlign`, `setCenterAlign` and `setRightAlign`.
-     *
-     * 0 = Left aligned (default)
-     * 1 = Middle aligned
-     * 2 = Right aligned
-     *
-     * The alignment position is based on the longest line of text.
-     *
-     * @name Phaser.GameObjects.BitmapText#align
-     * @type {integer}
-     * @since 3.11.0
-     */
-    align: {
-
-        set: function (value)
-        {
-            this._align = value;
-            this._dirty = true;
-        },
-
-        get: function ()
-        {
-            return this._align;
-        }
-
-    },
-
-    /**
-     * The text that this Bitmap Text object displays.
-     *
-     * You can also use the method `setText` if you want a chainable way to change the text content.
-     *
-     * @name Phaser.GameObjects.BitmapText#text
-     * @type {string}
-     * @since 3.0.0
-     */
-    text: {
-
-        set: function (value)
-        {
-            this.setText(value);
-        },
-
-        get: function ()
-        {
-            return this._text;
-        }
-
-    },
-
-    /**
-     * The font size of this Bitmap Text.
-     *
-     * You can also use the method `setFontSize` if you want a chainable way to change the font size.
-     *
-     * @name Phaser.GameObjects.BitmapText#fontSize
-     * @type {number}
-     * @since 3.0.0
-     */
-    fontSize: {
-
-        set: function (value)
-        {
-            this._fontSize = value;
-            this._dirty = true;
-        },
-
-        get: function ()
-        {
-            return this._fontSize;
-        }
-
-    },
-
-    /**
-     * Adds / Removes spacing between characters.
-     *
-     * Can be a negative or positive number.
-     *
-     * You can also use the method `setLetterSpacing` if you want a chainable way to change the letter spacing.
-     *
-     * @name Phaser.GameObjects.BitmapText#letterSpacing
-     * @type {number}
-     * @since 3.0.0
-     */
-    letterSpacing: {
-
-        set: function (value)
-        {
-            this._letterSpacing = value;
-            this._dirty = true;
-        },
-
-        get: function ()
-        {
-            return this._letterSpacing;
-        }
-
-    },
-
-    /**
-     * The maximum display width of this BitmapText in pixels.
-     *
-     * If BitmapText.text is longer than maxWidth then the lines will be automatically wrapped
-     * based on the last whitespace character found in the line.
-     *
-     * If no whitespace was found then no wrapping will take place and consequently the maxWidth value will not be honored.
-     *
-     * Disable maxWidth by setting the value to 0.
-     *
-     * @name Phaser.GameObjects.BitmapText#maxWidth
-     * @type {number}
-     * @since 3.21.0
-     */
-    maxWidth: {
-
-        set: function (value)
-        {
-            this._maxWidth = value;
-            this._dirty = true;
-        },
-
-        get: function ()
-        {
-            return this._maxWidth;
-        }
-
-    },
-
-    /**
-     * The width of this Bitmap Text.
-     *
-     * @name Phaser.GameObjects.BitmapText#width
-     * @type {number}
-     * @readonly
-     * @since 3.0.0
-     */
-    width: {
-
-        get: function ()
-        {
-            this.getTextBounds(false);
-
-            return this._bounds.global.width;
-        }
-
-    },
-
-    /**
-     * The height of this bitmap text.
-     *
-     * @name Phaser.GameObjects.BitmapText#height
-     * @type {number}
-     * @readonly
-     * @since 3.0.0
-     */
-    height: {
-
-        get: function ()
-        {
-            this.getTextBounds(false);
-
-            return this._bounds.global.height;
-        }
-
-    },
-
-    /**
-     * The color of the drop shadow.
-     *
-     * You can also set this via `Phaser.GameObjects.BitmapText#setDropShadow`.
-     *
-     * @name Phaser.GameObjects.BitmapText#dropShadowColor
-     * @type {number}
-     * @since 3.50.0
-     */
-    dropShadowColor: {
-
-        get: function ()
-        {
-            return this._dropShadowColor;
-        },
-
-        set: function (value)
-        {
-            this._dropShadowColor = value;
-
-            this._dropShadowColorGL = GetColorFromValue(value);
-        }
-
-    },
-
-    /**
-     * Build a JSON representation of this Bitmap Text.
-     *
-     * @method Phaser.GameObjects.BitmapText#toJSON
-     * @since 3.0.0
-     *
-     * @return {Phaser.Types.GameObjects.BitmapText.JSONBitmapText} A JSON representation of this Bitmap Text.
-     */
-    toJSON: function ()
-    {
-        var out = Components.ToJSON(this);
-
-        //  Extra data is added here
-
-        var data = {
-            font: this.font,
-            text: this.text,
-            fontSize: this.fontSize,
-            letterSpacing: this.letterSpacing,
-            align: this.align
-        };
-
-        out.data = data;
-
-        return out;
-    },
-
-    /**
-     * Internal destroy handler, called as part of the destroy process.
-     *
-     * @method Phaser.GameObjects.BitmapText#preDestroy
-     * @protected
-     * @since 3.50.0
-     */
-    preDestroy: function ()
-    {
-        this.charColors.length = 0;
-        this._bounds = null;
-        this.fontData = null;
-    }
-
-});
-
-/**
- * Left align the text characters in a multi-line BitmapText object.
- *
- * @name Phaser.GameObjects.BitmapText.ALIGN_LEFT
- * @type {integer}
- * @since 3.11.0
- */
-BitmapText.ALIGN_LEFT = 0;
-
-/**
- * Center align the text characters in a multi-line BitmapText object.
- *
- * @name Phaser.GameObjects.BitmapText.ALIGN_CENTER
- * @type {integer}
- * @since 3.11.0
- */
-BitmapText.ALIGN_CENTER = 1;
-
-/**
- * Right align the text characters in a multi-line BitmapText object.
- *
- * @name Phaser.GameObjects.BitmapText.ALIGN_RIGHT
- * @type {integer}
- * @since 3.11.0
- */
-BitmapText.ALIGN_RIGHT = 2;
-
-/**
- * Parse an XML Bitmap Font from an Atlas.
- *
- * Adds the parsed Bitmap Font data to the cache with the `fontName` key.
- *
- * @method Phaser.GameObjects.BitmapText.ParseFromAtlas
- * @since 3.0.0
- *
- * @param {Phaser.Scene} scene - The Scene to parse the Bitmap Font for.
- * @param {string} fontName - The key of the font to add to the Bitmap Font cache.
- * @param {string} textureKey - The key of the BitmapFont's texture.
- * @param {string} frameKey - The key of the BitmapFont texture's frame.
- * @param {string} xmlKey - The key of the XML data of the font to parse.
- * @param {integer} [xSpacing] - The x-axis spacing to add between each letter.
- * @param {integer} [ySpacing] - The y-axis spacing to add to the line height.
- *
- * @return {boolean} Whether the parsing was successful or not.
- */
-BitmapText.ParseFromAtlas = ParseFromAtlas;
-
-/**
- * Parse an XML font to Bitmap Font data for the Bitmap Font cache.
- *
- * @method Phaser.GameObjects.BitmapText.ParseXMLBitmapFont
- * @since 3.17.0
- *
- * @param {XMLDocument} xml - The XML Document to parse the font from.
- * @param {Phaser.Textures.Frame} frame - The texture frame to take into account when creating the uv data.
- * @param {integer} [xSpacing=0] - The x-axis spacing to add between each letter.
- * @param {integer} [ySpacing=0] - The y-axis spacing to add to the line height.
- *
- * @return {Phaser.Types.GameObjects.BitmapText.BitmapFontData} The parsed Bitmap Font data.
- */
-BitmapText.ParseXMLBitmapFont = ParseXMLBitmapFont;
-
-module.exports = BitmapText;
-=======
 /**
  * @author       Richard Davey <rich@photonstorm.com>
  * @copyright    2020 Photon Storm Ltd.
@@ -2204,5 +1080,4 @@
  */
 BitmapText.ParseXMLBitmapFont = ParseXMLBitmapFont;
 
-module.exports = BitmapText;
->>>>>>> af272842
+module.exports = BitmapText;