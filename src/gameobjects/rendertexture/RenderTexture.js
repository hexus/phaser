/**
 * @author       Richard Davey <rich@photonstorm.com>
 * @copyright    2019 Photon Storm Ltd.
 * @license      {@link https://github.com/photonstorm/phaser/blob/master/license.txt|MIT License}
 */

var BlendModes = require('../../renderer/BlendModes');
var Camera = require('../../cameras/2d/BaseCamera');
var CanvasPool = require('../../display/canvas/CanvasPool');
var Class = require('../../utils/Class');
var Components = require('../components');
var CONST = require('../../const');
var Frame = require('../../textures/Frame');
var GameObject = require('../GameObject');
var Render = require('./RenderTextureRender');
var Utils = require('../../renderer/webgl/Utils');
var UUID = require('../../utils/string/UUID');

/**
 * @classdesc
 * A Render Texture.
 * 
 * A Render Texture is a special texture that allows any number of Game Objects to be drawn to it. You can take many complex objects and
 * draw them all to this one texture, which can they be used as the texture for other Game Object's. It's a way to generate dynamic
 * textures at run-time that are WebGL friendly and don't invoke expensive GPU uploads.
 * 
 * Note that under WebGL a FrameBuffer, which is what the Render Texture uses internally, cannot be anti-aliased. This means
 * that when drawing objects such as Shapes to a Render Texture they will appear to be drawn with no aliasing, however this
 * is a technical limitation of WebGL. To get around it, create your shape as a texture in an art package, then draw that
 * to the Render Texture.
 *
 * @class RenderTexture
 * @extends Phaser.GameObjects.GameObject
 * @memberof Phaser.GameObjects
 * @constructor
 * @since 3.2.0
 *
 * @extends Phaser.GameObjects.Components.Alpha
 * @extends Phaser.GameObjects.Components.BlendMode
 * @extends Phaser.GameObjects.Components.ComputedSize
 * @extends Phaser.GameObjects.Components.Depth
 * @extends Phaser.GameObjects.Components.Flip
 * @extends Phaser.GameObjects.Components.GetBounds
 * @extends Phaser.GameObjects.Components.Mask
 * @extends Phaser.GameObjects.Components.Origin
 * @extends Phaser.GameObjects.Components.Pipeline
 * @extends Phaser.GameObjects.Components.ScrollFactor
 * @extends Phaser.GameObjects.Components.Tint
 * @extends Phaser.GameObjects.Components.Transform
 * @extends Phaser.GameObjects.Components.Visible
 *
 * @param {Phaser.Scene} scene - The Scene to which this Game Object belongs. A Game Object can only belong to one Scene at a time.
 * @param {number} [x=0] - The horizontal position of this Game Object in the world.
 * @param {number} [y=0] - The vertical position of this Game Object in the world.
 * @param {integer} [width=32] - The width of the Render Texture.
 * @param {integer} [height=32] - The height of the Render Texture.
 * @property {string} [key] - The texture key to make the RenderTexture from.
 * @property {string} [frame] - the frame to make the RenderTexture from.
 */
var RenderTexture = new Class({

    Extends: GameObject,

    Mixins: [
        Components.Alpha,
        Components.BlendMode,
        Components.ComputedSize,
        Components.Crop,
        Components.Depth,
        Components.Flip,
        Components.GetBounds,
        Components.Mask,
        Components.Origin,
        Components.Pipeline,
        Components.ScrollFactor,
        Components.Tint,
        Components.Transform,
        Components.Visible,
        Render
    ],

    initialize:

    function RenderTexture (scene, x, y, width, height, key, frame)
    {
        if (x === undefined) { x = 0; }
        if (y === undefined) { y = 0; }
        if (width === undefined) { width = 32; }
        if (height === undefined) { height = 32; }

        GameObject.call(this, scene, 'RenderTexture');

        /**
         * A reference to either the Canvas or WebGL Renderer that the Game instance is using.
         *
         * @name Phaser.GameObjects.RenderTexture#renderer
         * @type {(Phaser.Renderer.Canvas.CanvasRenderer|Phaser.Renderer.WebGL.WebGLRenderer)}
         * @since 3.2.0
         */
        this.renderer = scene.sys.game.renderer;

        /**
         * A reference to the Texture Manager.
         *
         * @name Phaser.GameObjects.RenderTexture#textureManager
         * @type {Phaser.Textures.TextureManager}
         * @since 3.12.0
         */
        this.textureManager = scene.sys.textures;

        /**
         * The tint of the Render Texture when rendered.
         *
         * @name Phaser.GameObjects.RenderTexture#globalTint
         * @type {number}
         * @default 0xffffff
         * @since 3.2.0
         */
        this.globalTint = 0xffffff;

        /**
         * The alpha of the Render Texture when rendered.
         *
         * @name Phaser.GameObjects.RenderTexture#globalAlpha
         * @type {number}
         * @default 1
         * @since 3.2.0
         */
        this.globalAlpha = 1;

        /**
         * The HTML Canvas Element that the Render Texture is drawing to when using the Canvas Renderer.
         *
         * @name Phaser.GameObjects.RenderTexture#canvas
         * @type {HTMLCanvasElement}
         * @since 3.2.0
         */
        this.canvas = null;

        /**
         * A reference to the GL Frame Buffer this Render Texture is drawing to.
         * This is only set if Phaser is running with the WebGL Renderer.
         *
         * @name Phaser.GameObjects.RenderTexture#framebuffer
         * @type {?WebGLFramebuffer}
         * @since 3.2.0
         */
        this.framebuffer = null;

        /**
         * Is this Render Texture dirty or not? If not it won't spend time clearing or filling itself.
         *
         * @name Phaser.GameObjects.RenderTexture#dirty
         * @type {boolean}
         * @since 3.12.0
         */
        this.dirty = false;

        /**
         * The internal crop data object, as used by `setCrop` and passed to the `Frame.setCropUVs` method.
         *
         * @name Phaser.GameObjects.RenderTexture#_crop
         * @type {object}
         * @private
         * @since 3.12.0
         */
        this._crop = this.resetCropObject();

        /**
         * The Texture corresponding to this Render Texture.
         *
         * @name Phaser.GameObjects.RenderTexture#texture
         * @type {Phaser.Textures.Texture}
         * @since 3.12.0
         */
        this.texture = null;

        /**
         * The Frame corresponding to this Render Texture.
         *
         * @name Phaser.GameObjects.RenderTexture#frame
         * @type {Phaser.Textures.Frame}
         * @since 3.12.0
         */
        this.frame = null;

        /**
         * Internal saved texture flag.
         *
         * @name Phaser.GameObjects.RenderTexture#_saved
         * @type {boolean}
         * @private
         * @since 3.12.0
         */
        this._saved = false;

        if (key === undefined)
        {
            this.canvas = CanvasPool.create2D(this, width, height);

            //  Create a new Texture for this Text object
            this.texture = scene.sys.textures.addCanvas(UUID(), this.canvas);
            
            //  Get the frame
            this.frame = this.texture.get();
        }
        else
        {
            this.texture = scene.sys.textures.get(key);
            
            //  Get the frame
            if (frame === undefined) { frame = '__BASE'; }
            this.frame = this.texture.get(frame);

            this.canvas = this.frame.source.image;
            this._saved = true;

            this.dirty = true;

            this.width = this.frame.cutWidth;
            this.height = this.frame.cutHeight;
        }

        /**
         * A reference to the Rendering Context belonging to the Canvas Element this Render Texture is drawing to.
         *
         * @name Phaser.GameObjects.RenderTexture#context
         * @type {CanvasRenderingContext2D}
         * @since 3.2.0
         */
        this.context = this.canvas.getContext('2d');

        /**
         * Internal erase mode flag.
         *
         * @name Phaser.GameObjects.RenderTexture#_eraseMode
         * @type {boolean}
         * @private
         * @since 3.16.0
         */
        this._eraseMode = false;

        /**
         * An internal Camera that can be used to move around the Render Texture.
         * Control it just like you would any Scene Camera. The difference is that it only impacts the placement of what
         * is drawn to the Render Texture. You can scroll, zoom and rotate this Camera.
         *
         * @name Phaser.GameObjects.RenderTexture#camera
         * @type {Phaser.Cameras.Scene2D.BaseCamera}
         * @since 3.12.0
         */
        this.camera = new Camera(0, 0, width, height);

        /**
         * A reference to the WebGL Rendering Context.
         *
         * @name Phaser.GameObjects.RenderTexture#gl
         * @type {WebGLRenderingContext}
         * @default null
         * @since 3.0.0
         */
        this.gl = null;

        var renderer = this.renderer;

        if (renderer.type === CONST.WEBGL)
        {
            var gl = renderer.gl;

            this.gl = gl;
            this.drawGameObject = this.batchGameObjectWebGL;
            this.framebuffer = renderer.createFramebuffer(width, height, this.frame.source.glTexture, false);
        }
        else if (renderer.type === CONST.CANVAS)
        {
            this.drawGameObject = this.batchGameObjectCanvas;
        }

        this.camera.setScene(scene);

        this.setPosition(x, y);
        if (key === undefined) { this.setSize(width, height); }
        this.setOrigin(0, 0);
        this.initPipeline();
    },

    /**
     * Sets the size of this Game Object.
     * 
     * @method Phaser.GameObjects.RenderTexture#setSize
     * @since 3.0.0
     *
     * @param {number} width - The width of this Game Object.
     * @param {number} height - The height of this Game Object.
     * 
     * @return {this} This Game Object instance.
     */
    setSize: function (width, height)
    {
        return this.resize(width, height);
    },

    /**
     * Resizes the Render Texture to the new dimensions given.
     * 
     * If Render Texture was created from specific frame, only the size of the frame will be changed. The size of the source
     * texture will not change.
     *
     * If Render Texture was not created from specific frame, the following will happen:
     * In WebGL it will destroy and then re-create the frame buffer being used by the Render Texture.
     * In Canvas it will resize the underlying canvas element.
     * Both approaches will erase everything currently drawn to the Render Texture.
     *
     * If the dimensions given are the same as those already being used, calling this method will do nothing.
     *
     * @method Phaser.GameObjects.RenderTexture#resize
     * @since 3.10.0
     *
     * @param {number} width - The new width of the Render Texture.
     * @param {number} [height] - The new height of the Render Texture. If not specified, will be set the same as the `width`.
     *
     * @return {this} This Render Texture.
     */
    resize: function (width, height)
    {
        if (height === undefined) { height = width; }

        if (width !== this.width || height !== this.height)
        {
            
            if (this.frame.name === '__BASE') // resize the texture
            {

                this.canvas.width = width;
                this.canvas.height = height;

                if (this.gl)
                {
                    var gl = this.gl;

                    this.renderer.deleteTexture(this.frame.source.glTexture);
                    this.renderer.deleteFramebuffer(this.framebuffer);

                    this.frame.source.glTexture = this.renderer.createTexture2D(0, gl.NEAREST, gl.NEAREST, gl.CLAMP_TO_EDGE, gl.CLAMP_TO_EDGE, gl.RGBA, null, width, height, false);
                    this.framebuffer = this.renderer.createFramebuffer(width, height, this.frame.source.glTexture, false);

                    this.frame.glTexture = this.frame.source.glTexture;
                }

                this.frame.source.width = width;
                this.frame.source.height = height;

                this.camera.setSize(width, height);

                this.frame.setSize(width, height);

                this.width = width;
                this.height = height;

            }
        }
        else // resize the frame
        {
            var baseFrame = this.texture.getSourceImage();
            if (this.frame.cutX + width > baseFrame.width) { width = baseFrame.width - this.frame.cutX; }
            if (this.frame.cutY + height > baseFrame.height) { height = baseFrame.height - this.frame.cutY; }

            this.frame.setSize(width, height, this.frame.cutX, this.frame.cutY);
        }

        return this;
    },

    /**
     * Set the tint to use when rendering this Render Texture.
     *
     * @method Phaser.GameObjects.RenderTexture#setGlobalTint
     * @since 3.2.0
     *
     * @param {integer} tint - The tint value.
     *
     * @return {this} This Render Texture.
     */
    setGlobalTint: function (tint)
    {
        this.globalTint = tint;

        return this;
    },

    /**
     * Set the alpha to use when rendering this Render Texture.
     *
     * @method Phaser.GameObjects.RenderTexture#setGlobalAlpha
     * @since 3.2.0
     *
     * @param {number} alpha - The alpha value.
     *
     * @return {this} This Render Texture.
     */
    setGlobalAlpha: function (alpha)
    {
        this.globalAlpha = alpha;

        return this;
    },

    /**
     * Stores a copy of this Render Texture in the Texture Manager using the given key.
     * 
     * After doing this, any texture based Game Object, such as a Sprite, can use the contents of this
     * Render Texture by using the texture key:
     * 
     * ```javascript
     * var rt = this.add.renderTexture(0, 0, 128, 128);
     * 
     * // Draw something to the Render Texture
     * 
     * rt.saveTexture('doodle');
     * 
     * this.add.image(400, 300, 'doodle');
     * ```
     * 
     * Updating the contents of this Render Texture will automatically update _any_ Game Object
     * that is using it as a texture. Calling `saveTexture` again will not save another copy
     * of the same texture, it will just rename the key of the existing copy.
     * 
     * By default it will create a single base texture. You can add frames to the texture
     * by using the `Texture.add` method. After doing this, you can then allow Game Objects
     * to use a specific frame from a Render Texture.
     *
     * @method Phaser.GameObjects.RenderTexture#saveTexture
     * @since 3.12.0
     *
     * @param {string} key - The unique key to store the texture as within the global Texture Manager.
     *
     * @return {Phaser.Textures.Texture} The Texture that was saved.
     */
    saveTexture: function (key)
    {
        this.textureManager.renameTexture(this.texture.key, key);
        
        this._saved = true;

        return this.texture;
    },

    /**
     * Fills the Render Texture with the given color.
     *
     * @method Phaser.GameObjects.RenderTexture#fill
     * @since 3.2.0
     *
     * @param {number} rgb - The color to fill the Render Texture with.
     * @param {number} [alpha=1] - The alpha value used by the fill.
     * @param {number} [x=0] - The left coordinate of the fill rectangle.
     * @param {number} [y=0] - The top coordinate of the fill rectangle.
     * @param {number} [width=this.frame.cutWidth] - The width of the fill rectangle.
     * @param {number} [height=this.frame.cutHeight] - The height of the fill rectangle.
     *
     * @return {this} This Render Texture instance.
     */
    fill: function (rgb, alpha, x, y, width, height)
    {
        if (alpha === undefined) { alpha = 1; }
        if (x === undefined) { x = 0; }
        if (y === undefined) { y = 0; }
        if (width === undefined) { width = this.frame.cutWidth; }
        if (height === undefined) { height = this.frame.cutHeight; }

        var r = ((rgb >> 16) | 0) & 0xff;
        var g = ((rgb >> 8) | 0) & 0xff;
        var b = (rgb | 0) & 0xff;

        var gl = this.gl;

        if (gl)
        {
            var renderer = this.renderer;

<<<<<<< HEAD
            var gl = this.gl;
    
            if (width !== this.frame.source.width || height !== this.frame.source.height)
            {
                gl.scissor(x + this.frame.cutX, y + this.frame.cutY, width, height);
            }

            gl.clearColor(ur / 255.0, ug / 255.0, ub / 255.0, alpha);
    
            gl.clear(gl.COLOR_BUFFER_BIT);

            if (width !== this.frame.source.width || height !== this.frame.source.height)
            {
                gl.scissor(0, 0, this.frame.source.width, this.frame.source.height);
            }
    
            this.renderer.setFramebuffer(null);
        }
        else
        {
            this.context.fillStyle = 'rgba(' + ur + ',' + ug + ',' + ub + ',' + alpha + ')';
            this.context.fillRect(x + this.frame.cutX, y + this.frame.cutY, width, height);
=======
            var bounds = this.getBounds();

            renderer.setFramebuffer(this.framebuffer, true);

            this.pipeline.drawFillRect(
                bounds.x, bounds.y, bounds.right, bounds.bottom,
                Utils.getTintFromFloats(r / 255, g / 255, b / 255, 1),
                alpha
            );

            renderer.setFramebuffer(null, true);
        }
        else
        {
            this.context.fillStyle = 'rgba(' + r + ',' + g + ',' + b + ',' + alpha + ')';
            this.context.fillRect(0, 0, this.canvas.width, this.canvas.height);
>>>>>>> 19c0b471
        }

        return this;
    },

    /**
     * Clears the Render Texture.
     *
     * @method Phaser.GameObjects.RenderTexture#clear
     * @since 3.2.0
     *
     * @return {this} This Render Texture instance.
     */
    clear: function ()
    {
        if (this.dirty)
        {
            var gl = this.gl;

            if (gl)
            {
                var renderer = this.renderer;

                renderer.setFramebuffer(this.framebuffer, true);

<<<<<<< HEAD
                var gl = this.gl;
        
                if (this.frame.cutWidth !== this.canvas.width || this.frame.cutHeight !== this.canvas.height)
                {
                    gl.scissor(this.frame.cutX, this.frame.cutY, this.frame.cutWidth, this.frame.cutHeight);
                }

                gl.clearColor(0, 0, 0, 0);

=======
                gl.clearColor(0, 0, 0, 0);
>>>>>>> 19c0b471
                gl.clear(gl.COLOR_BUFFER_BIT);

                renderer.setFramebuffer(null, true);
            }
            else
            {
                var ctx = this.context;

                ctx.save();
                ctx.setTransform(1, 0, 0, 1, 0, 0);
                ctx.clearRect(this.frame.cutX, this.frame.cutY, this.frame.cutWidth, this.frame.cutHeight);
                ctx.restore();
            }

            this.dirty = false;
        }

        return this;
    },

    /**
     * Draws the given object, or an array of objects, to this Render Texture using a blend mode of ERASE.
     * This has the effect of erasing any filled pixels in the objects from this Render Texture.
     * 
     * It can accept any of the following:
     * 
     * * Any renderable Game Object, such as a Sprite, Text, Graphics or TileSprite.
     * * Dynamic and Static Tilemap Layers.
     * * A Group. The contents of which will be iterated and drawn in turn.
     * * A Container. The contents of which will be iterated fully, and drawn in turn.
     * * A Scene's Display List. Pass in `Scene.children` to draw the whole list.
     * * Another Render Texture.
     * * A Texture Frame instance.
     * * A string. This is used to look-up a texture from the Texture Manager.
     * 
     * Note: You cannot erase a Render Texture from itself.
     * 
     * If passing in a Group or Container it will only draw children that return `true`
     * when their `willRender()` method is called. I.e. a Container with 10 children,
     * 5 of which have `visible=false` will only draw the 5 visible ones.
     * 
     * If passing in an array of Game Objects it will draw them all, regardless if
     * they pass a `willRender` check or not.
     * 
     * You can pass in a string in which case it will look for a texture in the Texture
     * Manager matching that string, and draw the base frame.
     * 
     * You can pass in the `x` and `y` coordinates to draw the objects at. The use of
     * the coordinates differ based on what objects are being drawn. If the object is
     * a Group, Container or Display List, the coordinates are _added_ to the positions
     * of the children. For all other types of object, the coordinates are exact.
     * 
     * Calling this method causes the WebGL batch to flush, so it can write the texture
     * data to the framebuffer being used internally. The batch is flushed at the end,
     * after the entries have been iterated. So if you've a bunch of objects to draw,
     * try and pass them in an array in one single call, rather than making lots of
     * separate calls.
     *
     * @method Phaser.GameObjects.RenderTexture#erase
     * @since 3.16.0
     *
     * @param {any} entries - Any renderable Game Object, or Group, Container, Display List, other Render Texture, Texture Frame or an array of any of these.
     * @param {number} [x] - The x position to draw the Frame at, or the offset applied to the object.
     * @param {number} [y] - The y position to draw the Frame at, or the offset applied to the object.
     *
     * @return {this} This Render Texture instance.
     */
    erase: function (entries, x, y)
    {
        this._eraseMode = true;

        var blendMode = this.renderer.currentBlendMode;

        this.renderer.setBlendMode(BlendModes.ERASE);

        this.draw(entries, x, y, 1, 16777215);

        this.renderer.setBlendMode(blendMode);

        this._eraseMode = false;

        return this;
    },

    /**
     * Draws the given object, or an array of objects, to this Render Texture.
     * 
     * It can accept any of the following:
     * 
     * * Any renderable Game Object, such as a Sprite, Text, Graphics or TileSprite.
     * * Dynamic and Static Tilemap Layers.
     * * A Group. The contents of which will be iterated and drawn in turn.
     * * A Container. The contents of which will be iterated fully, and drawn in turn.
     * * A Scene's Display List. Pass in `Scene.children` to draw the whole list.
     * * Another Render Texture.
     * * A Texture Frame instance.
     * * A string. This is used to look-up a texture from the Texture Manager.
     * 
     * Note: You cannot draw a Render Texture to itself.
     * 
     * If passing in a Group or Container it will only draw children that return `true`
     * when their `willRender()` method is called. I.e. a Container with 10 children,
     * 5 of which have `visible=false` will only draw the 5 visible ones.
     * 
     * If passing in an array of Game Objects it will draw them all, regardless if
     * they pass a `willRender` check or not.
     * 
     * You can pass in a string in which case it will look for a texture in the Texture
     * Manager matching that string, and draw the base frame. If you need to specify
     * exactly which frame to draw then use the method `drawFrame` instead.
     * 
     * You can pass in the `x` and `y` coordinates to draw the objects at. The use of
     * the coordinates differ based on what objects are being drawn. If the object is
     * a Group, Container or Display List, the coordinates are _added_ to the positions
     * of the children. For all other types of object, the coordinates are exact.
     * 
     * The `alpha` and `tint` values are only used by Texture Frames.
     * Game Objects use their own alpha and tint values when being drawn.
     * 
     * Calling this method causes the WebGL batch to flush, so it can write the texture
     * data to the framebuffer being used internally. The batch is flushed at the end,
     * after the entries have been iterated. So if you've a bunch of objects to draw,
     * try and pass them in an array in one single call, rather than making lots of
     * separate calls.
     *
     * @method Phaser.GameObjects.RenderTexture#draw
     * @since 3.2.0
     *
     * @param {any} entries - Any renderable Game Object, or Group, Container, Display List, other Render Texture, Texture Frame or an array of any of these.
     * @param {number} [x] - The x position to draw the Frame at, or the offset applied to the object.
     * @param {number} [y] - The y position to draw the Frame at, or the offset applied to the object.
     * @param {number} [alpha] -  The alpha value. Only used for Texture Frames and if not specified defaults to the `globalAlpha` property. Game Objects use their own current alpha value.
     * @param {number} [tint] -  WebGL only. The tint color value. Only used for Texture Frames and if not specified defaults to the `globalTint` property. Game Objects use their own current tint value.
     *
     * @return {this} This Render Texture instance.
     */
    draw: function (entries, x, y, alpha, tint)
    {
        if (alpha === undefined) { alpha = this.globalAlpha; }

        if (tint === undefined)
        {
            tint = (this.globalTint >> 16) + (this.globalTint & 0xff00) + ((this.globalTint & 0xff) << 16);
        }
        else
        {
            tint = (tint >> 16) + (tint & 0xff00) + ((tint & 0xff) << 16);
        }

        if (!Array.isArray(entries))
        {
            entries = [ entries ];
        }

        var gl = this.gl;

        this.camera.preRender(1, 1);

        if (gl)
        {
            var cx = this.camera._cx;
            var cy = this.camera._cy;
            var cw = this.camera._cw;
            var ch = this.camera._ch;

            this.renderer.setFramebuffer(this.framebuffer, false);

            this.renderer.pushScissor(cx, cy, cw, ch, ch);

            var pipeline = this.pipeline;
    
            pipeline.projOrtho(0, this.texture.width, 0, this.texture.height, -1000.0, 1000.0);

            this.batchList(entries, x + this.frame.cutX, y + this.frame.cutY, alpha, tint);

            pipeline.flush();

            this.renderer.setFramebuffer(null, false);

            this.renderer.popScissor();

            pipeline.projOrtho(0, pipeline.width, pipeline.height, 0, -1000.0, 1000.0);
        }
        else
        {
            this.renderer.setContext(this.context);

            this.batchList(entries, x + this.frame.cutX, y + this.frame.cutY, alpha, tint);

            this.renderer.setContext();
        }

        this.dirty = true;

        return this;
    },

    /**
     * Draws the Texture Frame to the Render Texture at the given position.
     * 
     * Textures are referenced by their string-based keys, as stored in the Texture Manager.
     * 
     * ```javascript
     * var rt = this.add.renderTexture(0, 0, 800, 600);
     * rt.drawFrame(key, frame);
     * ```
     * 
     * You can optionally provide a position, alpha and tint value to apply to the frame
     * before it is drawn.
     * 
     * Calling this method will cause a batch flush, so if you've got a stack of things to draw
     * in a tight loop, try using the `draw` method instead.
     * 
     * If you need to draw a Sprite to this Render Texture, use the `draw` method instead.
     *
     * @method Phaser.GameObjects.RenderTexture#drawFrame
     * @since 3.12.0
     *
     * @param {string} key - The key of the texture to be used, as stored in the Texture Manager.
     * @param {(string|integer)} [frame] - The name or index of the frame within the Texture.
     * @param {number} [x=0] - The x position to draw the frame at.
     * @param {number} [y=0] - The y position to draw the frame at.
     * @param {number} [alpha] - The alpha to use. If not specified it uses the `globalAlpha` property.
     * @param {number} [tint] - WebGL only. The tint color to use. If not specified it uses the `globalTint` property.
     *
     * @return {this} This Render Texture instance.
     */
    drawFrame: function (key, frame, x, y, alpha, tint)
    {
        if (x === undefined) { x = 0; }
        if (y === undefined) { y = 0; }
        if (alpha === undefined) { alpha = this.globalAlpha; }

        if (tint === undefined)
        {
            tint = (this.globalTint >> 16) + (this.globalTint & 0xff00) + ((this.globalTint & 0xff) << 16);
        }
        else
        {
            tint = (tint >> 16) + (tint & 0xff00) + ((tint & 0xff) << 16);
        }

        var gl = this.gl;
        var textureFrame = this.textureManager.getFrame(key, frame);

        if (textureFrame)
        {
            this.camera.preRender(1, 1);

            if (gl)
            {
                var cx = this.camera._cx;
                var cy = this.camera._cy;
                var cw = this.camera._cw;
                var ch = this.camera._ch;
    
                this.renderer.setFramebuffer(this.framebuffer, false);
    
                this.renderer.pushScissor(cx, cy, cw, ch, ch);
    
                var pipeline = this.pipeline;
        
                pipeline.projOrtho(0, this.texture.width, 0, this.texture.height, -1000.0, 1000.0);
        
                pipeline.batchTextureFrame(textureFrame, x + this.frame.cutX, y + this.frame.cutY, tint, alpha, this.camera.matrix, null);
            
                pipeline.flush();
        
                this.renderer.setFramebuffer(null, false);

                this.renderer.popScissor();
            
                pipeline.projOrtho(0, pipeline.width, pipeline.height, 0, -1000.0, 1000.0);
            }
            else
            {
                this.batchTextureFrame(textureFrame, x + this.frame.cutX, y + this.frame.cutY, alpha, tint);
            }

            this.dirty = true;
        }

        return this;
    },

    /**
     * Internal method that handles the drawing of an array of children.
     *
     * @method Phaser.GameObjects.RenderTexture#batchList
     * @private
     * @since 3.12.0
     *
     * @param {array} children - The array of Game Objects to draw.
     * @param {number} x - The x position to offset the Game Object by.
     * @param {number} y - The y position to offset the Game Object by.
     * @param {number} [alpha] - The alpha to use. If not specified it uses the `globalAlpha` property.
     * @param {number} [tint] - The tint color to use. If not specified it uses the `globalTint` property.
     */
    batchList: function (children, x, y, alpha, tint)
    {
        for (var i = 0; i < children.length; i++)
        {
            var entry = children[i];

            if (!entry || entry === this)
            {
                continue;
            }

            if (entry.renderWebGL || entry.renderCanvas)
            {
                //  Game Objects
                this.drawGameObject(entry, x, y);
            }
            else if (entry.isParent || entry.list)
            {
                //  Groups / Display Lists
                this.batchGroup(entry.getChildren(), x, y);
            }
            else if (typeof entry === 'string')
            {
                //  Texture key
                this.batchTextureFrameKey(entry, null, x, y, alpha, tint);
            }
            else if (entry instanceof Frame)
            {
                //  Texture Frame instance
                this.batchTextureFrame(entry, x, y, alpha, tint);
            }
            else if (Array.isArray(entry))
            {
                //  Another Array
                this.batchList(entry, x, y, alpha, tint);
            }
        }
    },

    /**
     * Internal method that handles the drawing a Phaser Group contents.
     *
     * @method Phaser.GameObjects.RenderTexture#batchGroup
     * @private
     * @since 3.12.0
     *
     * @param {array} children - The array of Game Objects to draw.
     * @param {number} x - The x position to offset the Game Object by.
     * @param {number} y - The y position to offset the Game Object by.
     */
    batchGroup: function (children, x, y)
    {
        if (x === undefined) { x = 0; }
        if (y === undefined) { y = 0; }

        for (var i = 0; i < children.length; i++)
        {
            var entry = children[i];

            if (entry.willRender())
            {
                var tx = entry.x + x;
                var ty = entry.y + y;

                this.drawGameObject(entry, tx, ty);
            }
        }
    },

    /**
     * Internal method that handles drawing a single Phaser Game Object to this Render Texture using WebGL.
     *
     * @method Phaser.GameObjects.RenderTexture#batchGameObjectWebGL
     * @private
     * @since 3.12.0
     *
     * @param {Phaser.GameObjects.GameObject} gameObject - The Game Object to draw.
     * @param {number} x - The x position to draw the Game Object at.
     * @param {number} y - The y position to draw the Game Object at.
     */
    batchGameObjectWebGL: function (gameObject, x, y)
    {
        if (x === undefined) { x = gameObject.x; }
        if (y === undefined) { y = gameObject.y; }

        var prevX = gameObject.x;
        var prevY = gameObject.y;

        if (!this._eraseMode)
        {
            this.renderer.setBlendMode(gameObject.blendMode);
        }

        gameObject.setPosition(x, y);

        gameObject.renderWebGL(this.renderer, gameObject, 0, this.camera, null);

        gameObject.setPosition(prevX, prevY);
    },

    /**
     * Internal method that handles drawing a single Phaser Game Object to this Render Texture using Canvas.
     *
     * @method Phaser.GameObjects.RenderTexture#batchGameObjectCanvas
     * @private
     * @since 3.12.0
     *
     * @param {Phaser.GameObjects.GameObject} gameObject - The Game Object to draw.
     * @param {number} x - The x position to draw the Game Object at.
     * @param {number} y - The y position to draw the Game Object at.
     */
    batchGameObjectCanvas: function (gameObject, x, y)
    {
        if (x === undefined) { x = gameObject.x; }
        if (y === undefined) { y = gameObject.y; }

        var prevX = gameObject.x;
        var prevY = gameObject.y;

        if (this._eraseMode)
        {
            var blendMode = gameObject.blendMode;

            gameObject.blendMode = BlendModes.ERASE;
        }

        gameObject.setPosition(x, y);

        gameObject.renderCanvas(this.renderer, gameObject, 0, this.camera, null);

        gameObject.setPosition(prevX, prevY);

        if (this._eraseMode)
        {
            gameObject.blendMode = blendMode;
        }
    },

    /**
     * Internal method that handles the drawing of an array of children.
     *
     * @method Phaser.GameObjects.RenderTexture#batchTextureFrameKey
     * @private
     * @since 3.12.0
     *
     * @param {string} key - The key of the texture to be used, as stored in the Texture Manager.
     * @param {(string|integer)} [frame] - The name or index of the frame within the Texture.
     * @param {number} x - The x position to offset the Game Object by.
     * @param {number} y - The y position to offset the Game Object by.
     * @param {number} [alpha] - The alpha to use. If not specified it uses the `globalAlpha` property.
     * @param {number} [tint] - The tint color to use. If not specified it uses the `globalTint` property.
     * 
     * @return {boolean} `true` if the frame was found and drawn, otherwise `false`.
     */
    batchTextureFrameKey: function (key, frame, x, y, alpha, tint)
    {
        var textureFrame = this.textureManager.getFrame(key, frame);

        if (textureFrame)
        {
            this.batchTextureFrame(textureFrame, x, y, alpha, tint);
        }
    },

    /**
     * Internal method that handles the drawing of a Texture Frame to this Render Texture.
     *
     * @method Phaser.GameObjects.RenderTexture#batchTextureFrame
     * @private
     * @since 3.12.0
     *
     * @param {Phaser.Textures.Frame} textureFrame - The Texture Frame to draw.
     * @param {number} x - The x position to draw the Frame at.
     * @param {number} y - The y position to draw the Frame at.
     * @param {number} [tint] - A tint color to be applied to the frame drawn to the Render Texture.
     */
    batchTextureFrame: function (textureFrame, x, y, alpha, tint)
    {
        if (x === undefined) { x = 0; }
        if (y === undefined) { y = 0; }

        if (this.gl)
        {
            this.pipeline.batchTextureFrame(textureFrame, x, y, tint, alpha, this.camera.matrix, null);
        }
        else
        {
            var ctx = this.context;
            var cd = textureFrame.canvasData;
            var source = textureFrame.source.image;
    
            var matrix = this.camera.matrix;
    
            ctx.globalAlpha = this.globalAlpha;

            ctx.setTransform(matrix[0], matrix[1], matrix[2], matrix[3], matrix[4], matrix[5]);

            ctx.drawImage(source, cd.x, cd.y, cd.width, cd.height, x, y, cd.width, cd.height);
        }
    },

    /**
     * Internal destroy handler, called as part of the destroy process.
     *
     * @method Phaser.GameObjects.RenderTexture#preDestroy
     * @protected
     * @since 3.9.0
     */
    preDestroy: function ()
    {
        if (!this._saved)
        {
            CanvasPool.remove(this.canvas);

            if (this.gl)
            {
                this.renderer.deleteFramebuffer(this.framebuffer);
            }

            this.texture.destroy();
            this.camera.destroy();

            this.canvas = null;
            this.context = null;
            this.framebuffer = null;
            this.texture = null;
        }
    }

});

module.exports = RenderTexture;<|MERGE_RESOLUTION|>--- conflicted
+++ resolved
@@ -478,33 +478,16 @@
         {
             var renderer = this.renderer;
 
-<<<<<<< HEAD
             var gl = this.gl;
     
-            if (width !== this.frame.source.width || height !== this.frame.source.height)
+            var bounds = this.getBounds();
+
+            renderer.setFramebuffer(this.framebuffer, true);
+
+          if (width !== this.frame.source.width || height !== this.frame.source.height)
             {
                 gl.scissor(x + this.frame.cutX, y + this.frame.cutY, width, height);
             }
-
-            gl.clearColor(ur / 255.0, ug / 255.0, ub / 255.0, alpha);
-    
-            gl.clear(gl.COLOR_BUFFER_BIT);
-
-            if (width !== this.frame.source.width || height !== this.frame.source.height)
-            {
-                gl.scissor(0, 0, this.frame.source.width, this.frame.source.height);
-            }
-    
-            this.renderer.setFramebuffer(null);
-        }
-        else
-        {
-            this.context.fillStyle = 'rgba(' + ur + ',' + ug + ',' + ub + ',' + alpha + ')';
-            this.context.fillRect(x + this.frame.cutX, y + this.frame.cutY, width, height);
-=======
-            var bounds = this.getBounds();
-
-            renderer.setFramebuffer(this.framebuffer, true);
 
             this.pipeline.drawFillRect(
                 bounds.x, bounds.y, bounds.right, bounds.bottom,
@@ -512,13 +495,17 @@
                 alpha
             );
 
-            renderer.setFramebuffer(null, true);
+            if (width !== this.frame.source.width || height !== this.frame.source.height)
+            {
+                gl.scissor(0, 0, this.frame.source.width, this.frame.source.height);
+            }
+    
+            this.renderer.setFramebuffer(null, true);
         }
         else
         {
-            this.context.fillStyle = 'rgba(' + r + ',' + g + ',' + b + ',' + alpha + ')';
-            this.context.fillRect(0, 0, this.canvas.width, this.canvas.height);
->>>>>>> 19c0b471
+            this.context.fillStyle = 'rgba(' + ur + ',' + ug + ',' + ub + ',' + alpha + ')';
+            this.context.fillRect(x + this.frame.cutX, y + this.frame.cutY, width, height);
         }
 
         return this;
@@ -543,9 +530,6 @@
                 var renderer = this.renderer;
 
                 renderer.setFramebuffer(this.framebuffer, true);
-
-<<<<<<< HEAD
-                var gl = this.gl;
         
                 if (this.frame.cutWidth !== this.canvas.width || this.frame.cutHeight !== this.canvas.height)
                 {
@@ -553,10 +537,6 @@
                 }
 
                 gl.clearColor(0, 0, 0, 0);
-
-=======
-                gl.clearColor(0, 0, 0, 0);
->>>>>>> 19c0b471
                 gl.clear(gl.COLOR_BUFFER_BIT);
 
                 renderer.setFramebuffer(null, true);
