--- conflicted
+++ resolved
@@ -10,20 +10,6 @@
 var RenderTexture = require('./RenderTexture');
 
 /**
-<<<<<<< HEAD
- * @typedef {object} RenderTextureConfig
- *
- * @property {number} [x=0] - The x coordinate of the RenderTexture's position.
- * @property {number} [y=0] - The y coordinate of the RenderTexture's position.
- * @property {number} [width=32] - The width of the RenderTexture.
- * @property {number} [height=32] - The height of the RenderTexture.
- * @property {string} [key] - The texture key to make the RenderTexture from.
- * @property {string} [frame] - the frame to make the RenderTexture from.
- */
-
-/**
-=======
->>>>>>> 19c0b471
  * Creates a new Render Texture Game Object and returns it.
  *
  * Note: This method will only be available if the Render Texture Game Object has been built into Phaser.
