--- conflicted
+++ resolved
@@ -1,1411 +1,3 @@
-<<<<<<< HEAD
-/**
- * @author       Richard Davey <rich@photonstorm.com>
- * @copyright    2020 Photon Storm Ltd.
- * @license      {@link https://opensource.org/licenses/MIT|MIT License}
- */
-
-var AddToDOM = require('../../../dom/AddToDOM');
-var CanvasPool = require('../../../display/canvas/CanvasPool');
-var Class = require('../../../utils/Class');
-var Components = require('../../components');
-var GameEvents = require('../../../core/events');
-var GameObject = require('../../GameObject');
-var GetTextSize = require('../GetTextSize');
-var GetValue = require('../../../utils/object/GetValue');
-var RemoveFromDOM = require('../../../dom/RemoveFromDOM');
-var TextRender = require('./TextRender');
-var TextStyle = require('../TextStyle');
-
-/**
- * @classdesc
- * A Text Game Object.
- * 
- * Text objects work by creating their own internal hidden Canvas and then renders text to it using
- * the standard Canvas `fillText` API. It then creates a texture from this canvas which is rendered
- * to your game during the render pass.
- * 
- * Because it uses the Canvas API you can take advantage of all the features this offers, such as
- * applying gradient fills to the text, or strokes, shadows and more. You can also use custom fonts
- * loaded externally, such as Google or TypeKit Web fonts.
- *
- * **Important:** The font name must be quoted if it contains certain combinations of digits or
- * special characters, either when creating the Text object, or when setting the font via `setFont`
- * or `setFontFamily`, e.g.:
- *
- * ```javascript
- * this.add.text(0, 0, 'Hello World', { fontFamily: 'Georgia, "Goudy Bookletter 1911", Times, serif' });
- * ```
- *
- * ```javascript
- * this.add.text(0, 0, 'Hello World', { font: '"Press Start 2P"' });
- * ```
- *
- * You can only display fonts that are currently loaded and available to the browser: therefore fonts must
- * be pre-loaded. Phaser does not do ths for you, so you will require the use of a 3rd party font loader,
- * or have the fonts ready available in the CSS on the page in which your Phaser game resides.
- *
- * See {@link http://www.jordanm.co.uk/tinytype this compatibility table} for the available default fonts
- * across mobile browsers.
- * 
- * A note on performance: Every time the contents of a Text object changes, i.e. changing the text being
- * displayed, or the style of the text, it needs to remake the Text canvas, and if on WebGL, re-upload the
- * new texture to the GPU. This can be an expensive operation if used often, or with large quantities of
- * Text objects in your game. If you run into performance issues you would be better off using Bitmap Text
- * instead, as it benefits from batching and avoids expensive Canvas API calls.
- *
- * @class Text
- * @extends Phaser.GameObjects.GameObject
- * @memberof Phaser.GameObjects
- * @constructor
- * @since 3.0.0
- *
- * @extends Phaser.GameObjects.Components.Alpha
- * @extends Phaser.GameObjects.Components.BlendMode
- * @extends Phaser.GameObjects.Components.ComputedSize
- * @extends Phaser.GameObjects.Components.Crop
- * @extends Phaser.GameObjects.Components.Depth
- * @extends Phaser.GameObjects.Components.Flip
- * @extends Phaser.GameObjects.Components.GetBounds
- * @extends Phaser.GameObjects.Components.Mask
- * @extends Phaser.GameObjects.Components.Origin
- * @extends Phaser.GameObjects.Components.Pipeline
- * @extends Phaser.GameObjects.Components.ScrollFactor
- * @extends Phaser.GameObjects.Components.Tint
- * @extends Phaser.GameObjects.Components.Transform
- * @extends Phaser.GameObjects.Components.Visible
- *
- * @param {Phaser.Scene} scene - The Scene to which this Game Object belongs. A Game Object can only belong to one Scene at a time.
- * @param {number} x - The horizontal position of this Game Object in the world.
- * @param {number} y - The vertical position of this Game Object in the world.
- * @param {(string|string[])} text - The text this Text object will display.
- * @param {Phaser.Types.GameObjects.Text.TextStyle} style - The text style configuration object.
- *
- * @see https://developer.mozilla.org/en-US/docs/Web/CSS/font-family#Valid_family_names
- */
-var Text = new Class({
-
-    Extends: GameObject,
-
-    Mixins: [
-        Components.Alpha,
-        Components.BlendMode,
-        Components.ComputedSize,
-        Components.Crop,
-        Components.Depth,
-        Components.Flip,
-        Components.GetBounds,
-        Components.Mask,
-        Components.Origin,
-        Components.Pipeline,
-        Components.ScrollFactor,
-        Components.Tint,
-        Components.Transform,
-        Components.Visible,
-        TextRender
-    ],
-
-    initialize:
-
-    function Text (scene, x, y, text, style)
-    {
-        if (x === undefined) { x = 0; }
-        if (y === undefined) { y = 0; }
-
-        GameObject.call(this, scene, 'Text');
-
-        /**
-         * The renderer in use by this Text object.
-         *
-         * @name Phaser.GameObjects.Text#renderer
-         * @type {(Phaser.Renderer.Canvas.CanvasRenderer|Phaser.Renderer.WebGL.WebGLRenderer)}
-         * @since 3.12.0
-         */
-        this.renderer = scene.sys.game.renderer;
-
-        this.setPosition(x, y);
-        this.setOrigin(0, 0);
-        this.initPipeline();
-
-        /**
-         * The canvas element that the text is rendered to.
-         *
-         * @name Phaser.GameObjects.Text#canvas
-         * @type {HTMLCanvasElement}
-         * @since 3.0.0
-         */
-        this.canvas = CanvasPool.create(this);
-
-        /**
-         * The context of the canvas element that the text is rendered to.
-         *
-         * @name Phaser.GameObjects.Text#context
-         * @type {CanvasRenderingContext2D}
-         * @since 3.0.0
-         */
-        this.context = this.canvas.getContext('2d');
-
-        /**
-         * The Text Style object.
-         *
-         * Manages the style of this Text object.
-         *
-         * @name Phaser.GameObjects.Text#style
-         * @type {Phaser.GameObjects.TextStyle}
-         * @since 3.0.0
-         */
-        this.style = new TextStyle(this, style);
-
-        /**
-         * Whether to automatically round line positions.
-         *
-         * @name Phaser.GameObjects.Text#autoRound
-         * @type {boolean}
-         * @default true
-         * @since 3.0.0
-         */
-        this.autoRound = true;
-
-        /**
-         * The Regular Expression that is used to split the text up into lines, in
-         * multi-line text. By default this is `/(?:\r\n|\r|\n)/`.
-         * You can change this RegExp to be anything else that you may need.
-         *
-         * @name Phaser.GameObjects.Text#splitRegExp
-         * @type {object}
-         * @since 3.0.0
-         */
-        this.splitRegExp = /(?:\r\n|\r|\n)/;
-
-        /**
-         * The text to display.
-         *
-         * @name Phaser.GameObjects.Text#_text
-         * @type {string}
-         * @private
-         * @since 3.12.0
-         */
-        this._text = undefined;
-
-        /**
-         * Specify a padding value which is added to the line width and height when calculating the Text size.
-         * Allows you to add extra spacing if the browser is unable to accurately determine the true font dimensions.
-         *
-         * @name Phaser.GameObjects.Text#padding
-         * @type {Phaser.Types.GameObjects.Text.TextPadding}
-         * @since 3.0.0
-         */
-        this.padding = { left: 0, right: 0, top: 0, bottom: 0 };
-
-        /**
-         * The width of this Text object.
-         *
-         * @name Phaser.GameObjects.Text#width
-         * @type {number}
-         * @default 1
-         * @since 3.0.0
-         */
-        this.width = 1;
-
-        /**
-         * The height of this Text object.
-         *
-         * @name Phaser.GameObjects.Text#height
-         * @type {number}
-         * @default 1
-         * @since 3.0.0
-         */
-        this.height = 1;
-
-        /**
-         * The line spacing value.
-         * This value is added to the font height to calculate the overall line height.
-         * Only has an effect if this Text object contains multiple lines of text.
-         * 
-         * If you update this property directly, instead of using the `setLineSpacing` method, then
-         * be sure to call `updateText` after, or you won't see the change reflected in the Text object.
-         *
-         * @name Phaser.GameObjects.Text#lineSpacing
-         * @type {number}
-         * @since 3.13.0
-         */
-        this.lineSpacing = 0;
-
-        /**
-         * Whether the text or its settings have changed and need updating.
-         *
-         * @name Phaser.GameObjects.Text#dirty
-         * @type {boolean}
-         * @default false
-         * @since 3.0.0
-         */
-        this.dirty = false;
-
-        //  If resolution wasn't set, then we get it from the game config
-        if (this.style.resolution === 0)
-        {
-            this.style.resolution = scene.sys.game.config.resolution;
-        }
-
-        /**
-         * The internal crop data object, as used by `setCrop` and passed to the `Frame.setCropUVs` method.
-         *
-         * @name Phaser.GameObjects.Text#_crop
-         * @type {object}
-         * @private
-         * @since 3.12.0
-         */
-        this._crop = this.resetCropObject();
-
-        //  Create a Texture for this Text object
-        this.texture = scene.sys.textures.addCanvas(null, this.canvas, true);
-
-        //  Get the frame
-        this.frame = this.texture.get();
-
-        //  Set the resolution
-        this.frame.source.resolution = this.style.resolution;
-
-        if (this.renderer && this.renderer.gl)
-        {
-            //  Clear the default 1x1 glTexture, as we override it later
-            this.renderer.deleteTexture(this.frame.source.glTexture);
-
-            this.frame.source.glTexture = null;
-        }
-
-        this.initRTL();
-
-        this.setText(text);
-
-        if (style && style.padding)
-        {
-            this.setPadding(style.padding);
-        }
-
-        if (style && style.lineSpacing)
-        {
-            this.setLineSpacing(style.lineSpacing);
-        }
-
-        scene.sys.game.events.on(GameEvents.CONTEXT_RESTORED, function ()
-        {
-            this.dirty = true;
-        }, this);
-    },
-
-    /**
-     * Initialize right to left text.
-     *
-     * @method Phaser.GameObjects.Text#initRTL
-     * @since 3.0.0
-     */
-    initRTL: function ()
-    {
-        if (!this.style.rtl)
-        {
-            return;
-        }
-
-        //  Here is where the crazy starts.
-        //
-        //  Due to browser implementation issues, you cannot fillText BiDi text to a canvas
-        //  that is not part of the DOM. It just completely ignores the direction property.
-
-        this.canvas.dir = 'rtl';
-
-        //  Experimental atm, but one day ...
-        this.context.direction = 'rtl';
-
-        //  Add it to the DOM, but hidden within the parent canvas.
-        this.canvas.style.display = 'none';
-
-        AddToDOM(this.canvas, this.scene.sys.canvas);
-
-        //  And finally we set the x origin
-        this.originX = 1;
-    },
-
-    /**
-     * Greedy wrapping algorithm that will wrap words as the line grows longer than its horizontal
-     * bounds.
-     *
-     * @method Phaser.GameObjects.Text#runWordWrap
-     * @since 3.0.0
-     *
-     * @param {string} text - The text to perform word wrap detection against.
-     *
-     * @return {string} The text after wrapping has been applied.
-     */
-    runWordWrap: function (text)
-    {
-        var style = this.style;
-
-        if (style.wordWrapCallback)
-        {
-            var wrappedLines = style.wordWrapCallback.call(style.wordWrapCallbackScope, text, this);
-
-            if (Array.isArray(wrappedLines))
-            {
-                wrappedLines = wrappedLines.join('\n');
-            }
-
-            return wrappedLines;
-        }
-        else if (style.wordWrapWidth)
-        {
-            if (style.wordWrapUseAdvanced)
-            {
-                return this.advancedWordWrap(text, this.context, this.style.wordWrapWidth);
-            }
-            else
-            {
-                return this.basicWordWrap(text, this.context, this.style.wordWrapWidth);
-            }
-        }
-        else
-        {
-            return text;
-        }
-    },
-
-    /**
-     * Advanced wrapping algorithm that will wrap words as the line grows longer than its horizontal
-     * bounds. Consecutive spaces will be collapsed and replaced with a single space. Lines will be
-     * trimmed of white space before processing. Throws an error if wordWrapWidth is less than a
-     * single character.
-     *
-     * @method Phaser.GameObjects.Text#advancedWordWrap
-     * @since 3.0.0
-     *
-     * @param {string} text - The text to perform word wrap detection against.
-     * @param {CanvasRenderingContext2D} context - The Canvas Rendering Context.
-     * @param {number} wordWrapWidth - The word wrap width.
-     *
-     * @return {string} The wrapped text.
-     */
-    advancedWordWrap: function (text, context, wordWrapWidth)
-    {
-        var output = '';
-
-        // Condense consecutive spaces and split into lines
-        var lines = text
-            .replace(/ +/gi, ' ')
-            .split(this.splitRegExp);
-
-        var linesCount = lines.length;
-
-        for (var i = 0; i < linesCount; i++)
-        {
-            var line = lines[i];
-            var out = '';
-
-            // Trim whitespace
-            line = line.replace(/^ *|\s*$/gi, '');
-
-            // If entire line is less than wordWrapWidth append the entire line and exit early
-            var lineWidth = context.measureText(line).width;
-
-            if (lineWidth < wordWrapWidth)
-            {
-                output += line + '\n';
-                continue;
-            }
-
-            // Otherwise, calculate new lines
-            var currentLineWidth = wordWrapWidth;
-
-            // Split into words
-            var words = line.split(' ');
-
-            for (var j = 0; j < words.length; j++)
-            {
-                var word = words[j];
-                var wordWithSpace = word + ' ';
-                var wordWidth = context.measureText(wordWithSpace).width;
-
-                if (wordWidth > currentLineWidth)
-                {
-                    // Break word
-                    if (j === 0)
-                    {
-                        // Shave off letters from word until it's small enough
-                        var newWord = wordWithSpace;
-
-                        while (newWord.length)
-                        {
-                            newWord = newWord.slice(0, -1);
-                            wordWidth = context.measureText(newWord).width;
-
-                            if (wordWidth <= currentLineWidth)
-                            {
-                                break;
-                            }
-                        }
-
-                        // If wordWrapWidth is too small for even a single letter, shame user
-                        // failure with a fatal error
-                        if (!newWord.length)
-                        {
-                            throw new Error('This text\'s wordWrapWidth setting is less than a single character!');
-                        }
-
-                        // Replace current word in array with remainder
-                        var secondPart = word.substr(newWord.length);
-
-                        words[j] = secondPart;
-
-                        // Append first piece to output
-                        out += newWord;
-                    }
-
-                    // If existing word length is 0, don't include it
-                    var offset = (words[j].length) ? j : j + 1;
-
-                    // Collapse rest of sentence and remove any trailing white space
-                    var remainder = words.slice(offset).join(' ')
-                        .replace(/[ \n]*$/gi, '');
-
-                    // Prepend remainder to next line
-                    lines[i + 1] = remainder + ' ' + (lines[i + 1] || '');
-                    linesCount = lines.length;
-
-                    break; // Processing on this line
-
-                    // Append word with space to output
-                }
-                else
-                {
-                    out += wordWithSpace;
-                    currentLineWidth -= wordWidth;
-                }
-            }
-
-            // Append processed line to output
-            output += out.replace(/[ \n]*$/gi, '') + '\n';
-        }
-
-        // Trim the end of the string
-        output = output.replace(/[\s|\n]*$/gi, '');
-
-        return output;
-    },
-
-    /**
-     * Greedy wrapping algorithm that will wrap words as the line grows longer than its horizontal
-     * bounds. Spaces are not collapsed and whitespace is not trimmed.
-     *
-     * @method Phaser.GameObjects.Text#basicWordWrap
-     * @since 3.0.0
-     *
-     * @param {string} text - The text to perform word wrap detection against.
-     * @param {CanvasRenderingContext2D} context - The Canvas Rendering Context.
-     * @param {number} wordWrapWidth - The word wrap width.
-     *
-     * @return {string} The wrapped text.
-     */
-    basicWordWrap: function (text, context, wordWrapWidth)
-    {
-        var result = '';
-        var lines = text.split(this.splitRegExp);
-        var lastLineIndex = lines.length - 1;
-        var whiteSpaceWidth = context.measureText(' ').width;
-
-        for (var i = 0; i <= lastLineIndex; i++)
-        {
-            var spaceLeft = wordWrapWidth;
-            var words = lines[i].split(' ');
-            var lastWordIndex = words.length - 1;
-
-            for (var j = 0; j <= lastWordIndex; j++)
-            {
-                var word = words[j];
-                var wordWidth = context.measureText(word).width;
-                var wordWidthWithSpace = wordWidth + whiteSpaceWidth;
-
-                if (wordWidthWithSpace > spaceLeft)
-                {
-                    // Skip printing the newline if it's the first word of the line that is greater
-                    // than the word wrap width.
-                    if (j > 0)
-                    {
-                        result += '\n';
-                        spaceLeft = wordWrapWidth;
-                    }
-                }
-
-                result += word;
-
-                if (j < lastWordIndex)
-                {
-                    result += ' ';
-                    spaceLeft -= wordWidthWithSpace;
-                }
-                else
-                {
-                    spaceLeft -= wordWidth;
-                }
-            }
-
-            if (i < lastLineIndex)
-            {
-                result += '\n';
-            }
-        }
-
-        return result;
-    },
-
-    /**
-     * Runs the given text through this Text objects word wrapping and returns the results as an
-     * array, where each element of the array corresponds to a wrapped line of text.
-     *
-     * @method Phaser.GameObjects.Text#getWrappedText
-     * @since 3.0.0
-     *
-     * @param {string} text - The text for which the wrapping will be calculated. If unspecified, the Text objects current text will be used.
-     *
-     * @return {string[]} An array of strings with the pieces of wrapped text.
-     */
-    getWrappedText: function (text)
-    {
-        if (text === undefined) { text = this._text; }
-
-        this.style.syncFont(this.canvas, this.context);
-
-        var wrappedLines = this.runWordWrap(text);
-
-        return wrappedLines.split(this.splitRegExp);
-    },
-
-    /**
-     * Set the text to display.
-     *
-     * An array of strings will be joined with `\n` line breaks.
-     *
-     * @method Phaser.GameObjects.Text#setText
-     * @since 3.0.0
-     *
-     * @param {(string|string[])} value - The string, or array of strings, to be set as the content of this Text object.
-     *
-     * @return {this} This Text object.
-     */
-    setText: function (value)
-    {
-        if (!value && value !== 0)
-        {
-            value = '';
-        }
-
-        if (Array.isArray(value))
-        {
-            value = value.join('\n');
-        }
-
-        if (value !== this._text)
-        {
-            this._text = value.toString();
-
-            this.updateText();
-        }
-
-        return this;
-    },
-
-    /**
-     * Set the text style.
-     *
-     * @example
-     * text.setStyle({
-     *     fontSize: '64px',
-     *     fontFamily: 'Arial',
-     *     color: '#ffffff',
-     *     align: 'center',
-     *     backgroundColor: '#ff00ff'
-     * });
-     *
-     * @method Phaser.GameObjects.Text#setStyle
-     * @since 3.0.0
-     *
-     * @param {object} style - The style settings to set.
-     *
-     * @return {this} This Text object.
-     */
-    setStyle: function (style)
-    {
-        return this.style.setStyle(style);
-    },
-
-    /**
-     * Set the font.
-     *
-     * If a string is given, the font family is set.
-     *
-     * If an object is given, the `fontFamily`, `fontSize` and `fontStyle`
-     * properties of that object are set.
-     *
-     * **Important:** The font name must be quoted if it contains certain combinations of digits or
-     * special characters:
-     *
-     * ```javascript
-     * Text.setFont('"Press Start 2P"');
-     * ```
-     *
-     * Equally, if you wish to provide a list of fallback fonts, then you should ensure they are all
-     * quoted properly, too:
-     *
-     * ```javascript
-     * Text.setFont('Georgia, "Goudy Bookletter 1911", Times, serif');
-     * ```
-     *
-     * @method Phaser.GameObjects.Text#setFont
-     * @since 3.0.0
-     *
-     * @param {string} font - The font family or font settings to set.
-     *
-     * @return {this} This Text object.
-     *
-     * @see https://developer.mozilla.org/en-US/docs/Web/CSS/font-family#Valid_family_names
-     */
-    setFont: function (font)
-    {
-        return this.style.setFont(font);
-    },
-
-    /**
-     * Set the font family.
-     *
-     * **Important:** The font name must be quoted if it contains certain combinations of digits or
-     * special characters:
-     *
-     * ```javascript
-     * Text.setFont('"Press Start 2P"');
-     * ```
-     * 
-     * Equally, if you wish to provide a list of fallback fonts, then you should ensure they are all
-     * quoted properly, too:
-     * 
-     * ```javascript
-     * Text.setFont('Georgia, "Goudy Bookletter 1911", Times, serif');
-     * ```
-     *
-     * @method Phaser.GameObjects.Text#setFontFamily
-     * @since 3.0.0
-     *
-     * @param {string} family - The font family.
-     *
-     * @return {this} This Text object.
-     *
-     * @see https://developer.mozilla.org/en-US/docs/Web/CSS/font-family#Valid_family_names
-     */
-    setFontFamily: function (family)
-    {
-        return this.style.setFontFamily(family);
-    },
-
-    /**
-     * Set the font size.
-     *
-     * @method Phaser.GameObjects.Text#setFontSize
-     * @since 3.0.0
-     *
-     * @param {number} size - The font size.
-     *
-     * @return {this} This Text object.
-     */
-    setFontSize: function (size)
-    {
-        return this.style.setFontSize(size);
-    },
-
-    /**
-     * Set the font style.
-     *
-     * @method Phaser.GameObjects.Text#setFontStyle
-     * @since 3.0.0
-     *
-     * @param {string} style - The font style.
-     *
-     * @return {this} This Text object.
-     */
-    setFontStyle: function (style)
-    {
-        return this.style.setFontStyle(style);
-    },
-
-    /**
-     * Set a fixed width and height for the text.
-     *
-     * Pass in `0` for either of these parameters to disable fixed width or height respectively.
-     *
-     * @method Phaser.GameObjects.Text#setFixedSize
-     * @since 3.0.0
-     *
-     * @param {number} width - The fixed width to set. `0` disables fixed width.
-     * @param {number} height - The fixed height to set. `0` disables fixed height.
-     *
-     * @return {this} This Text object.
-     */
-    setFixedSize: function (width, height)
-    {
-        return this.style.setFixedSize(width, height);
-    },
-
-    /**
-     * Set the background color.
-     *
-     * @method Phaser.GameObjects.Text#setBackgroundColor
-     * @since 3.0.0
-     *
-     * @param {string} color - The background color.
-     *
-     * @return {this} This Text object.
-     */
-    setBackgroundColor: function (color)
-    {
-        return this.style.setBackgroundColor(color);
-    },
-
-    /**
-     * Set the fill style to be used by the Text object.
-     *
-     * This can be any valid CanvasRenderingContext2D fillStyle value, such as
-     * a color (in hex, rgb, rgba, hsl or named values), a gradient or a pattern.
-     *
-     * See the [MDN fillStyle docs](https://developer.mozilla.org/en-US/docs/Web/API/CanvasRenderingContext2D/fillStyle) for more details.
-     *
-     * @method Phaser.GameObjects.Text#setFill
-     * @since 3.0.0
-     *
-     * @param {(string|any)} color - The text fill style. Can be any valid CanvasRenderingContext `fillStyle` value.
-     *
-     * @return {this} This Text object.
-     */
-    setFill: function (fillStyle)
-    {
-        return this.style.setFill(fillStyle);
-    },
-
-    /**
-     * Set the text fill color.
-     *
-     * @method Phaser.GameObjects.Text#setColor
-     * @since 3.0.0
-     *
-     * @param {string} color - The text fill color.
-     *
-     * @return {this} This Text object.
-     */
-    setColor: function (color)
-    {
-        return this.style.setColor(color);
-    },
-
-    /**
-     * Set the stroke settings.
-     *
-     * @method Phaser.GameObjects.Text#setStroke
-     * @since 3.0.0
-     *
-     * @param {string} color - The stroke color.
-     * @param {number} thickness - The stroke thickness.
-     *
-     * @return {this} This Text object.
-     */
-    setStroke: function (color, thickness)
-    {
-        return this.style.setStroke(color, thickness);
-    },
-
-    /**
-     * Set the shadow settings.
-     *
-     * @method Phaser.GameObjects.Text#setShadow
-     * @since 3.0.0
-     *
-     * @param {number} [x=0] - The horizontal shadow offset.
-     * @param {number} [y=0] - The vertical shadow offset.
-     * @param {string} [color='#000'] - The shadow color.
-     * @param {number} [blur=0] - The shadow blur radius.
-     * @param {boolean} [shadowStroke=false] - Whether to stroke the shadow.
-     * @param {boolean} [shadowFill=true] - Whether to fill the shadow.
-     *
-     * @return {this} This Text object.
-     */
-    setShadow: function (x, y, color, blur, shadowStroke, shadowFill)
-    {
-        return this.style.setShadow(x, y, color, blur, shadowStroke, shadowFill);
-    },
-
-    /**
-     * Set the shadow offset.
-     *
-     * @method Phaser.GameObjects.Text#setShadowOffset
-     * @since 3.0.0
-     *
-     * @param {number} x - The horizontal shadow offset.
-     * @param {number} y - The vertical shadow offset.
-     *
-     * @return {this} This Text object.
-     */
-    setShadowOffset: function (x, y)
-    {
-        return this.style.setShadowOffset(x, y);
-    },
-
-    /**
-     * Set the shadow color.
-     *
-     * @method Phaser.GameObjects.Text#setShadowColor
-     * @since 3.0.0
-     *
-     * @param {string} color - The shadow color.
-     *
-     * @return {this} This Text object.
-     */
-    setShadowColor: function (color)
-    {
-        return this.style.setShadowColor(color);
-    },
-
-    /**
-     * Set the shadow blur radius.
-     *
-     * @method Phaser.GameObjects.Text#setShadowBlur
-     * @since 3.0.0
-     *
-     * @param {number} blur - The shadow blur radius.
-     *
-     * @return {this} This Text object.
-     */
-    setShadowBlur: function (blur)
-    {
-        return this.style.setShadowBlur(blur);
-    },
-
-    /**
-     * Enable or disable shadow stroke.
-     *
-     * @method Phaser.GameObjects.Text#setShadowStroke
-     * @since 3.0.0
-     *
-     * @param {boolean} enabled - Whether shadow stroke is enabled or not.
-     *
-     * @return {this} This Text object.
-     */
-    setShadowStroke: function (enabled)
-    {
-        return this.style.setShadowStroke(enabled);
-    },
-
-    /**
-     * Enable or disable shadow fill.
-     *
-     * @method Phaser.GameObjects.Text#setShadowFill
-     * @since 3.0.0
-     *
-     * @param {boolean} enabled - Whether shadow fill is enabled or not.
-     *
-     * @return {this} This Text object.
-     */
-    setShadowFill: function (enabled)
-    {
-        return this.style.setShadowFill(enabled);
-    },
-
-    /**
-     * Set the width (in pixels) to use for wrapping lines. Pass in null to remove wrapping by width.
-     *
-     * @method Phaser.GameObjects.Text#setWordWrapWidth
-     * @since 3.0.0
-     *
-     * @param {?number} width - The maximum width of a line in pixels. Set to null to remove wrapping.
-     * @param {boolean} [useAdvancedWrap=false] - Whether or not to use the advanced wrapping
-     * algorithm. If true, spaces are collapsed and whitespace is trimmed from lines. If false,
-     * spaces and whitespace are left as is.
-     *
-     * @return {this} This Text object.
-     */
-    setWordWrapWidth: function (width, useAdvancedWrap)
-    {
-        return this.style.setWordWrapWidth(width, useAdvancedWrap);
-    },
-
-    /**
-     * Set a custom callback for wrapping lines. Pass in null to remove wrapping by callback.
-     *
-     * @method Phaser.GameObjects.Text#setWordWrapCallback
-     * @since 3.0.0
-     *
-     * @param {TextStyleWordWrapCallback} callback - A custom function that will be responsible for wrapping the
-     * text. It will receive two arguments: text (the string to wrap), textObject (this Text
-     * instance). It should return the wrapped lines either as an array of lines or as a string with
-     * newline characters in place to indicate where breaks should happen.
-     * @param {object} [scope=null] - The scope that will be applied when the callback is invoked.
-     *
-     * @return {this} This Text object.
-     */
-    setWordWrapCallback: function (callback, scope)
-    {
-        return this.style.setWordWrapCallback(callback, scope);
-    },
-
-    /**
-     * Set the alignment of the text in this Text object.
-     * 
-     * The argument can be one of: `left`, `right`, `center` or `justify`.
-     * 
-     * Alignment only works if the Text object has more than one line of text.
-     *
-     * @method Phaser.GameObjects.Text#setAlign
-     * @since 3.0.0
-     *
-     * @param {string} [align='left'] - The text alignment for multi-line text.
-     *
-     * @return {this} This Text object.
-     */
-    setAlign: function (align)
-    {
-        return this.style.setAlign(align);
-    },
-
-    /**
-     * Set the resolution used by this Text object.
-     *
-     * By default it will be set to match the resolution set in the Game Config,
-     * but you can override it via this method, or by specifying it in the Text style configuration object.
-     * 
-     * It allows for much clearer text on High DPI devices, at the cost of memory because it uses larger
-     * internal Canvas textures for the Text.
-     * 
-     * Therefore, please use with caution, as the more high res Text you have, the more memory it uses.
-     *
-     * @method Phaser.GameObjects.Text#setResolution
-     * @since 3.12.0
-     *
-     * @param {number} value - The resolution for this Text object to use.
-     *
-     * @return {this} This Text object.
-     */
-    setResolution: function (value)
-    {
-        return this.style.setResolution(value);
-    },
-
-    /**
-     * Sets the line spacing value.
-     *
-     * This value is _added_ to the height of the font when calculating the overall line height.
-     * This only has an effect if this Text object consists of multiple lines of text.
-     *
-     * @method Phaser.GameObjects.Text#setLineSpacing
-     * @since 3.13.0
-     *
-     * @param {number} value - The amount to add to the font height to achieve the overall line height.
-     *
-     * @return {this} This Text object.
-     */
-    setLineSpacing: function (value)
-    {
-        this.lineSpacing = value;
-
-        return this.updateText();
-    },
-
-    /**
-     * Set the text padding.
-     *
-     * 'left' can be an object.
-     *
-     * If only 'left' and 'top' are given they are treated as 'x' and 'y'.
-     *
-     * @method Phaser.GameObjects.Text#setPadding
-     * @since 3.0.0
-     *
-     * @param {(number|Phaser.Types.GameObjects.Text.TextPadding)} left - The left padding value, or a padding config object.
-     * @param {number} [top] - The top padding value.
-     * @param {number} [right] - The right padding value.
-     * @param {number} [bottom] - The bottom padding value.
-     *
-     * @return {this} This Text object.
-     */
-    setPadding: function (left, top, right, bottom)
-    {
-        if (typeof left === 'object')
-        {
-            var config = left;
-
-            //  If they specify x and/or y this applies to all
-            var x = GetValue(config, 'x', null);
-
-            if (x !== null)
-            {
-                left = x;
-                right = x;
-            }
-            else
-            {
-                left = GetValue(config, 'left', 0);
-                right = GetValue(config, 'right', left);
-            }
-
-            var y = GetValue(config, 'y', null);
-
-            if (y !== null)
-            {
-                top = y;
-                bottom = y;
-            }
-            else
-            {
-                top = GetValue(config, 'top', 0);
-                bottom = GetValue(config, 'bottom', top);
-            }
-        }
-        else
-        {
-            if (left === undefined) { left = 0; }
-            if (top === undefined) { top = left; }
-            if (right === undefined) { right = left; }
-            if (bottom === undefined) { bottom = top; }
-        }
-
-        this.padding.left = left;
-        this.padding.top = top;
-        this.padding.right = right;
-        this.padding.bottom = bottom;
-
-        return this.updateText();
-    },
-
-    /**
-     * Set the maximum number of lines to draw.
-     *
-     * @method Phaser.GameObjects.Text#setMaxLines
-     * @since 3.0.0
-     *
-     * @param {integer} [max=0] - The maximum number of lines to draw.
-     *
-     * @return {this} This Text object.
-     */
-    setMaxLines: function (max)
-    {
-        return this.style.setMaxLines(max);
-    },
-
-    /**
-     * Update the displayed text.
-     *
-     * @method Phaser.GameObjects.Text#updateText
-     * @since 3.0.0
-     *
-     * @return {this} This Text object.
-     */
-    updateText: function ()
-    {
-        var canvas = this.canvas;
-        var context = this.context;
-        var style = this.style;
-        var resolution = style.resolution;
-        var size = style.metrics;
-
-        style.syncFont(canvas, context);
-
-        var outputText = this._text;
-
-        if (style.wordWrapWidth || style.wordWrapCallback)
-        {
-            outputText = this.runWordWrap(this._text);
-        }
-
-        //  Split text into lines
-        var lines = outputText.split(this.splitRegExp);
-
-        var textSize = GetTextSize(this, size, lines);
-
-        var padding = this.padding;
-
-        var textWidth;
-
-        if (style.fixedWidth === 0)
-        {
-            this.width = textSize.width + padding.left + padding.right;
-
-            textWidth = textSize.width;
-        }
-        else
-        {
-            this.width = style.fixedWidth;
-
-            textWidth = this.width - padding.left - padding.right;
-
-            if (textWidth < textSize.width)
-            {
-                textWidth = textSize.width;
-            }
-        }
-
-        if (style.fixedHeight === 0)
-        {
-            this.height = textSize.height + padding.top + padding.bottom;
-        }
-        else
-        {
-            this.height = style.fixedHeight;
-        }
-
-        var w = this.width;
-        var h = this.height;
-
-        this.updateDisplayOrigin();
-
-        w *= resolution;
-        h *= resolution;
-
-        w = Math.max(w, 1);
-        h = Math.max(h, 1);
-
-        if (canvas.width !== w || canvas.height !== h)
-        {
-            canvas.width = w;
-            canvas.height = h;
-
-            this.frame.setSize(w, h);
-
-            //  Because resizing the canvas resets the context
-            style.syncFont(canvas, context);
-        }
-        else
-        {
-            context.clearRect(0, 0, w, h);
-        }
-
-        context.save();
-
-        context.scale(resolution, resolution);
-
-        if (style.backgroundColor)
-        {
-            context.fillStyle = style.backgroundColor;
-            context.fillRect(0, 0, w, h);
-        }
-
-        style.syncStyle(canvas, context);
-
-        context.textBaseline = 'alphabetic';
-
-        //  Apply padding
-        context.translate(padding.left, padding.top);
-
-        var linePositionX;
-        var linePositionY;
-
-        //  Draw text line by line
-        for (var i = 0; i < textSize.lines; i++)
-        {
-            linePositionX = style.strokeThickness / 2;
-            linePositionY = (style.strokeThickness / 2 + i * textSize.lineHeight) + size.ascent;
-
-            if (i > 0)
-            {
-                linePositionY += (textSize.lineSpacing * i);
-            }
-
-            if (style.rtl)
-            {
-                linePositionX = w - linePositionX;
-            }
-            else if (style.align === 'right')
-            {
-                linePositionX += textWidth - textSize.lineWidths[i];
-            }
-            else if (style.align === 'center')
-            {
-                linePositionX += (textWidth - textSize.lineWidths[i]) / 2;
-            }
-            else if (style.align === 'justify')
-            {
-                //  To justify text line its width must be no less than 85% of defined width
-                var minimumLengthToApplyJustification = 0.85;
-
-                if (textSize.lineWidths[i] / textSize.width >= minimumLengthToApplyJustification)
-                {
-                    var extraSpace = textSize.width - textSize.lineWidths[i];
-                    var spaceSize = context.measureText(' ').width;
-                    var trimmedLine = lines[i].trim();
-                    var array = trimmedLine.split(' ');
-            
-                    extraSpace += (lines[i].length - trimmedLine.length) * spaceSize;
-            
-                    var extraSpaceCharacters = Math.floor(extraSpace / spaceSize);
-                    var idx = 0;
-
-                    while (extraSpaceCharacters > 0)
-                    {
-                        array[idx] += ' ';
-                        idx = (idx + 1) % (array.length - 1 || 1);
-                        --extraSpaceCharacters;
-                    }
-            
-                    lines[i] = array.join(' ');
-                }
-            }
-
-            if (this.autoRound)
-            {
-                linePositionX = Math.round(linePositionX);
-                linePositionY = Math.round(linePositionY);
-            }
-
-            if (style.strokeThickness)
-            {
-                this.style.syncShadow(context, style.shadowStroke);
-
-                context.strokeText(lines[i], linePositionX, linePositionY);
-            }
-
-            if (style.color)
-            {
-                this.style.syncShadow(context, style.shadowFill);
-
-                context.fillText(lines[i], linePositionX, linePositionY);
-            }
-        }
-
-        context.restore();
-
-        if (this.renderer && this.renderer.gl)
-        {
-            this.frame.source.glTexture = this.renderer.canvasToTexture(canvas, this.frame.source.glTexture, true);
-
-            this.frame.glTexture = this.frame.source.glTexture;
-        }
-
-        this.dirty = true;
-
-        var input = this.input;
-
-        if (input && !input.customHitArea)
-        {
-            input.hitArea.width = this.width;
-            input.hitArea.height = this.height;
-        }
-
-        return this;
-    },
-
-    /**
-     * Get the current text metrics.
-     *
-     * @method Phaser.GameObjects.Text#getTextMetrics
-     * @since 3.0.0
-     *
-     * @return {Phaser.Types.GameObjects.Text.TextMetrics} The text metrics.
-     */
-    getTextMetrics: function ()
-    {
-        return this.style.getTextMetrics();
-    },
-
-    /**
-     * The text string being rendered by this Text Game Object.
-     *
-     * @name Phaser.GameObjects.Text#text
-     * @type {string}
-     * @since 3.0.0
-     */
-    text: {
-
-        get: function ()
-        {
-            return this._text;
-        },
-
-        set: function (value)
-        {
-            this.setText(value);
-        }
-
-    },
-
-    /**
-     * Build a JSON representation of the Text object.
-     *
-     * @method Phaser.GameObjects.Text#toJSON
-     * @since 3.0.0
-     *
-     * @return {Phaser.Types.GameObjects.JSONGameObject} A JSON representation of the Text object.
-     */
-    toJSON: function ()
-    {
-        var out = Components.ToJSON(this);
-
-        //  Extra Text data is added here
-
-        var data = {
-            autoRound: this.autoRound,
-            text: this._text,
-            style: this.style.toJSON(),
-            padding: {
-                left: this.padding.left,
-                right: this.padding.right,
-                top: this.padding.top,
-                bottom: this.padding.bottom
-            }
-        };
-
-        out.data = data;
-
-        return out;
-    },
-
-    /**
-     * Internal destroy handler, called as part of the destroy process.
-     *
-     * @method Phaser.GameObjects.Text#preDestroy
-     * @protected
-     * @since 3.0.0
-     */
-    preDestroy: function ()
-    {
-        if (this.style.rtl)
-        {
-            RemoveFromDOM(this.canvas);
-        }
-
-        CanvasPool.remove(this.canvas);
-
-        this.texture.destroy();
-    }
-
-    /**
-     * The horizontal origin of this Game Object.
-     * The origin maps the relationship between the size and position of the Game Object.
-     * The default value is 0.5, meaning all Game Objects are positioned based on their center.
-     * Setting the value to 0 means the position now relates to the left of the Game Object.
-     *
-     * @name Phaser.GameObjects.Text#originX
-     * @type {number}
-     * @default 0
-     * @since 3.0.0
-     */
-
-    /**
-     * The vertical origin of this Game Object.
-     * The origin maps the relationship between the size and position of the Game Object.
-     * The default value is 0.5, meaning all Game Objects are positioned based on their center.
-     * Setting the value to 0 means the position now relates to the top of the Game Object.
-     *
-     * @name Phaser.GameObjects.Text#originY
-     * @type {number}
-     * @default 0
-     * @since 3.0.0
-     */
-
-});
-
-module.exports = Text;
-=======
 /**
  * @author       Richard Davey <rich@photonstorm.com>
  * @copyright    2020 Photon Storm Ltd.
@@ -2811,5 +1403,4 @@
 
 });
 
-module.exports = Text;
->>>>>>> af272842
+module.exports = Text;